[package]
name = "playground"
version = "0.0.1"
authors = ["The Rust Playground"]
[profile.dev]
codegen-units = 1
incremental = false

[profile.release]
codegen-units = 1
incremental = false
[dependencies.addr2line]
package = "addr2line"
version = "=0.14.1"

[dependencies.adler]
package = "adler"
version = "=1.0.2"

[dependencies.adler32]
package = "adler32"
version = "=1.2.0"

[dependencies.ahash]
package = "ahash"
version = "=0.4.7"

[dependencies.aho_corasick]
package = "aho-corasick"
version = "=0.7.15"

[dependencies.ansi_term]
package = "ansi_term"
version = "=0.12.1"

[dependencies.ansi_term_0_11_0]
package = "ansi_term"
version = "=0.11.0"

[dependencies.anyhow]
package = "anyhow"
<<<<<<< HEAD
version = "=1.0.39"

[dependencies.anymap]
package = "anymap"
version = "=0.12.1"
=======
version = "=1.0.38"
>>>>>>> d03009c2

[dependencies.approx]
package = "approx"
version = "=0.4.0"

[dependencies.arc_swap]
package = "arc-swap"
version = "=0.4.8"

[dependencies.arrayvec]
package = "arrayvec"
version = "=0.5.2"

[dependencies.async_trait]
package = "async-trait"
version = "=0.1.48"

[dependencies.atty]
package = "atty"
version = "=0.2.14"

[dependencies.autocfg]
package = "autocfg"
version = "=1.0.1"

[dependencies.backtrace]
package = "backtrace"
version = "=0.3.56"

[dependencies.base64]
package = "base64"
version = "=0.13.0"

[dependencies.bincode]
package = "bincode"
version = "=1.3.1"

[dependencies.bit_set]
package = "bit-set"
version = "=0.5.2"

[dependencies.bit_vec]
package = "bit-vec"
version = "=0.6.3"

[dependencies.bitflags]
package = "bitflags"
version = "=1.2.1"

[dependencies.block_buffer]
package = "block-buffer"
version = "=0.9.0"

[dependencies.boolinator]
package = "boolinator"
version = "=2.4.0"

[dependencies.bstr]
package = "bstr"
version = "=0.2.15"
<<<<<<< HEAD

[dependencies.bumpalo]
package = "bumpalo"
version = "=3.6.1"
=======
>>>>>>> d03009c2

[dependencies.bytemuck]
package = "bytemuck"
version = "=1.5.1"
<<<<<<< HEAD
features = ["derive", "extern_crate_alloc", "extern_crate_std", "zeroable_maybe_uninit"]
=======
features = ["bytemuck_derive", "derive", "extern_crate_alloc", "extern_crate_std", "zeroable_maybe_uninit"]
>>>>>>> d03009c2

[dependencies.byteorder]
package = "byteorder"
version = "=1.4.3"

[dependencies.bytes]
package = "bytes"
version = "=1.0.1"

[dependencies.cc]
package = "cc"
version = "=1.0.67"

[dependencies.cfg_if]
package = "cfg-if"
version = "=1.0.0"

[dependencies.cfg_if_0_1_10]
package = "cfg-if"
version = "=0.1.10"

[dependencies.cfg_match]
package = "cfg-match"
version = "=0.2.1"

[dependencies.chrono]
package = "chrono"
version = "=0.4.19"
features = ["serde"]

[dependencies.clap]
package = "clap"
version = "=2.33.3"

[dependencies.color_quant]
package = "color_quant"
version = "=1.1.0"

[dependencies.console_error_panic_hook]
package = "console_error_panic_hook"
version = "=0.1.6"

[dependencies.const_fn]
package = "const_fn"
version = "=0.4.5"

[dependencies.cpuid_bool]
package = "cpuid-bool"
version = "=0.1.2"

[dependencies.crc32fast]
package = "crc32fast"
version = "=1.2.1"

[dependencies.crossbeam]
package = "crossbeam"
version = "=0.8.0"

[dependencies.crossbeam_channel]
package = "crossbeam-channel"
version = "=0.5.0"

[dependencies.crossbeam_deque]
package = "crossbeam-deque"
version = "=0.8.0"

[dependencies.crossbeam_epoch]
package = "crossbeam-epoch"
version = "=0.9.3"

[dependencies.crossbeam_queue]
package = "crossbeam-queue"
version = "=0.3.1"

[dependencies.crossbeam_utils]
package = "crossbeam-utils"
version = "=0.8.3"

[dependencies.crypto_mac]
package = "crypto-mac"
version = "=0.10.0"

[dependencies.csv]
package = "csv"
version = "=1.1.6"

[dependencies.csv_core]
package = "csv-core"
version = "=0.1.10"

[dependencies.data_encoding]
package = "data-encoding"
version = "=2.3.2"

[dependencies.debug_unreachable]
package = "new_debug_unreachable"
version = "=1.0.4"

[dependencies.deflate]
package = "deflate"
version = "=0.8.6"

[dependencies.derivative]
package = "derivative"
version = "=2.2.0"

[dependencies.digest]
package = "digest"
version = "=0.9.0"

[dependencies.dtoa]
package = "dtoa"
version = "=0.4.7"

[dependencies.either]
package = "either"
version = "=1.6.1"

[dependencies.encoding_rs]
package = "encoding_rs"
version = "=0.8.28"

[dependencies.env_logger]
package = "env_logger"
version = "=0.8.3"

[dependencies.error_chain]
package = "error-chain"
version = "=0.12.4"

[dependencies.fallible_iterator]
package = "fallible-iterator"
version = "=0.2.0"

[dependencies.fallible_streaming_iterator]
package = "fallible-streaming-iterator"
version = "=0.1.9"

[dependencies.filetime]
package = "filetime"
version = "=0.2.14"

[dependencies.fixedbitset]
package = "fixedbitset"
version = "=0.2.0"

[dependencies.flate2]
package = "flate2"
version = "=1.0.20"

[dependencies.fnv]
package = "fnv"
version = "=1.0.7"

[dependencies.foreign_types]
package = "foreign-types"
version = "=0.3.2"

[dependencies.foreign_types_shared]
package = "foreign-types-shared"
version = "=0.1.1"

[dependencies.form_urlencoded]
package = "form_urlencoded"
version = "=1.0.1"

[dependencies.futf]
package = "futf"
version = "=0.1.4"

[dependencies.futures]
package = "futures"
version = "=0.3.13"
features = ["compat", "io-compat", "thread-pool"]

[dependencies.futures_channel]
package = "futures-channel"
version = "=0.3.13"

[dependencies.futures_core]
package = "futures-core"
version = "=0.3.13"

[dependencies.futures_executor]
package = "futures-executor"
version = "=0.3.13"

[dependencies.futures_io]
package = "futures-io"
version = "=0.3.13"

[dependencies.futures_macro]
package = "futures-macro"
version = "=0.3.13"

[dependencies.futures_sink]
package = "futures-sink"
version = "=0.3.13"

[dependencies.futures_task]
package = "futures-task"
version = "=0.3.13"

[dependencies.futures_util]
package = "futures-util"
version = "=0.3.13"

[dependencies.generic_array]
package = "generic-array"
version = "=0.14.4"

[dependencies.getrandom]
package = "getrandom"
version = "=0.2.2"

[dependencies.getrandom_0_1_16]
package = "getrandom"
version = "=0.1.16"

[dependencies.gif]
package = "gif"
version = "=0.11.1"

[dependencies.gimli]
package = "gimli"
version = "=0.23.0"

[dependencies.glob]
package = "glob"
version = "=0.3.0"

[dependencies.gloo]
package = "gloo"
version = "=0.2.1"

[dependencies.gloo_console_timer]
package = "gloo-console-timer"
version = "=0.1.0"

[dependencies.gloo_events]
package = "gloo-events"
version = "=0.1.1"

[dependencies.gloo_file]
package = "gloo-file"
version = "=0.1.0"

[dependencies.gloo_timers]
package = "gloo-timers"
version = "=0.2.1"

[dependencies.h2]
package = "h2"
version = "=0.3.1"

[dependencies.hashbrown]
package = "hashbrown"
version = "=0.9.1"

[dependencies.hashlink]
package = "hashlink"
version = "=0.6.0"

[dependencies.hmac]
package = "hmac"
version = "=0.10.1"

[dependencies.html5ever]
package = "html5ever"
version = "=0.25.1"

[dependencies.http]
package = "http"
version = "=0.2.3"

[dependencies.http_body]
package = "http-body"
<<<<<<< HEAD
version = "=0.4.1"
=======
version = "=0.4.0"
>>>>>>> d03009c2

[dependencies.httparse]
package = "httparse"
version = "=1.3.5"

[dependencies.httpdate]
package = "httpdate"
version = "=0.3.2"

[dependencies.humantime]
package = "humantime"
version = "=2.1.0"

[dependencies.hyper]
package = "hyper"
version = "=0.14.4"
features = ["full"]

[dependencies.hyper_tls]
package = "hyper-tls"
version = "=0.5.0"

[dependencies.idna]
package = "idna"
version = "=0.2.2"

[dependencies.image]
package = "image"
version = "=0.23.14"

[dependencies.indexmap]
package = "indexmap"
version = "=1.6.2"

[dependencies.instant]
package = "instant"
version = "=0.1.9"

[dependencies.iovec]
package = "iovec"
version = "=0.1.4"

[dependencies.ipnet]
package = "ipnet"
version = "=2.3.0"

[dependencies.itertools]
package = "itertools"
version = "=0.10.0"

[dependencies.itoa]
package = "itoa"
version = "=0.4.7"

[dependencies.jpeg_decoder]
package = "jpeg-decoder"
version = "=0.1.22"
<<<<<<< HEAD

[dependencies.js_sys]
package = "js-sys"
version = "=0.3.49"
=======
>>>>>>> d03009c2

[dependencies.lazy_static]
package = "lazy_static"
version = "=1.4.0"

[dependencies.libc]
package = "libc"
<<<<<<< HEAD
version = "=0.2.90"
=======
version = "=0.2.88"
>>>>>>> d03009c2

[dependencies.libm]
package = "libm"
version = "=0.2.1"

[dependencies.libsqlite3_sys]
package = "libsqlite3-sys"
version = "=0.20.1"

[dependencies.linked_hash_map]
package = "linked-hash-map"
version = "=0.5.4"

[dependencies.lock_api]
package = "lock_api"
version = "=0.4.2"

[dependencies.log]
package = "log"
version = "=0.4.14"

[dependencies.log4rs]
package = "log4rs"
version = "=1.0.0"

[dependencies.log_mdc]
package = "log-mdc"
version = "=0.1.0"

[dependencies.mac]
package = "mac"
version = "=0.1.1"

[dependencies.markup5ever]
package = "markup5ever"
version = "=0.10.0"

[dependencies.markup5ever_rcdom]
package = "markup5ever_rcdom"
version = "=0.1.0"

[dependencies.matches]
package = "matches"
version = "=0.1.8"

[dependencies.matrixmultiply]
package = "matrixmultiply"
version = "=0.3.0"

[dependencies.matrixmultiply_0_2_4]
package = "matrixmultiply"
version = "=0.2.4"

[dependencies.md5]
package = "md5"
version = "=0.7.0"

[dependencies.memchr]
package = "memchr"
version = "=2.3.4"

[dependencies.memmap]
package = "memmap"
version = "=0.7.0"

[dependencies.memoffset]
package = "memoffset"
version = "=0.6.1"

[dependencies.mime]
package = "mime"
version = "=0.3.16"

[dependencies.miniz_oxide]
package = "miniz_oxide"
version = "=0.4.4"

[dependencies.miniz_oxide_0_3_7]
package = "miniz_oxide"
version = "=0.3.7"

[dependencies.mio]
package = "mio"
<<<<<<< HEAD
version = "=0.7.10"
=======
version = "=0.7.9"
>>>>>>> d03009c2
features = ["net", "os-ext", "os-poll"]

[dependencies.nalgebra]
package = "nalgebra"
version = "=0.25.3"

[dependencies.native_tls]
package = "native-tls"
version = "=0.2.7"

[dependencies.ndarray]
package = "ndarray"
version = "=0.14.0"

[dependencies.net2]
package = "net2"
version = "=0.2.37"

[dependencies.num]
package = "num"
version = "=0.4.0"

[dependencies.num_bigint]
package = "num-bigint"
version = "=0.4.0"

[dependencies.num_complex]
package = "num-complex"
version = "=0.4.0"

[dependencies.num_complex_0_3_1]
package = "num-complex"
version = "=0.3.1"

[dependencies.num_cpus]
package = "num_cpus"
version = "=1.13.0"

[dependencies.num_integer]
package = "num-integer"
version = "=0.1.44"

[dependencies.num_iter]
package = "num-iter"
version = "=0.1.42"

[dependencies.num_rational]
package = "num-rational"
version = "=0.4.0"

[dependencies.num_rational_0_3_2]
package = "num-rational"
version = "=0.3.2"

[dependencies.num_traits]
package = "num-traits"
version = "=0.2.14"

[dependencies.object]
package = "object"
version = "=0.23.0"

[dependencies.once_cell]
package = "once_cell"
version = "=1.7.2"

[dependencies.opaque_debug]
package = "opaque-debug"
version = "=0.3.0"

[dependencies.openssl]
package = "openssl"
version = "=0.10.33"

[dependencies.openssl_probe]
package = "openssl-probe"
version = "=0.1.2"

[dependencies.openssl_sys]
package = "openssl-sys"
version = "=0.9.61"

[dependencies.ordered_float]
package = "ordered-float"
version = "=2.1.1"

[dependencies.parking_lot]
package = "parking_lot"
version = "=0.11.1"

[dependencies.parking_lot_core]
package = "parking_lot_core"
version = "=0.8.3"

[dependencies.paste]
package = "paste"
version = "=1.0.5"

[dependencies.percent_encoding]
package = "percent-encoding"
version = "=2.1.0"

[dependencies.pest]
package = "pest"
version = "=2.1.3"

[dependencies.petgraph]
package = "petgraph"
version = "=0.5.1"

[dependencies.phf]
package = "phf"
version = "=0.8.0"

[dependencies.phf_codegen]
package = "phf_codegen"
version = "=0.8.0"

[dependencies.phf_generator]
package = "phf_generator"
version = "=0.8.0"

[dependencies.phf_shared]
package = "phf_shared"
version = "=0.8.0"

[dependencies.pin_project]
package = "pin-project"
version = "=1.0.5"

[dependencies.pin_project_internal]
package = "pin-project-internal"
version = "=1.0.5"

[dependencies.pin_project_lite]
package = "pin-project-lite"
version = "=0.2.6"

[dependencies.pin_utils]
package = "pin-utils"
version = "=0.1.0"

[dependencies.pkg_config]
package = "pkg-config"
version = "=0.3.19"

[dependencies.png]
package = "png"
version = "=0.16.8"

[dependencies.postgres]
package = "postgres"
version = "=0.19.0"

[dependencies.postgres_protocol]
package = "postgres-protocol"
version = "=0.6.0"

[dependencies.postgres_types]
package = "postgres-types"
version = "=0.2.0"

[dependencies.ppv_lite86]
package = "ppv-lite86"
version = "=0.2.10"

[dependencies.precomputed_hash]
package = "precomputed-hash"
version = "=0.1.1"

[dependencies.proc_macro2]
package = "proc-macro2"
version = "=1.0.24"
features = ["span-locations"]

[dependencies.proc_macro_hack]
package = "proc-macro-hack"
version = "=0.5.19"

[dependencies.proc_macro_nested]
package = "proc-macro-nested"
version = "=0.1.7"

[dependencies.quick_error]
package = "quick-error"
version = "=2.0.0"

[dependencies.quote]
package = "quote"
version = "=1.0.9"

[dependencies.rand]
package = "rand"
version = "=0.8.3"
features = ["serde1", "small_rng"]

[dependencies.rand_0_7_3]
package = "rand"
version = "=0.7.3"

[dependencies.rand_chacha]
package = "rand_chacha"
version = "=0.3.0"

[dependencies.rand_chacha_0_2_2]
package = "rand_chacha"
version = "=0.2.2"

[dependencies.rand_core]
package = "rand_core"
version = "=0.6.2"
<<<<<<< HEAD
features = ["alloc", "serde1", "std"]
=======
features = ["alloc", "getrandom", "serde", "serde1", "std"]
>>>>>>> d03009c2

[dependencies.rand_core_0_5_1]
package = "rand_core"
version = "=0.5.1"

[dependencies.rand_distr]
package = "rand_distr"
version = "=0.4.0"

[dependencies.rand_hc]
package = "rand_hc"
version = "=0.3.0"

[dependencies.rand_pcg]
package = "rand_pcg"
version = "=0.3.0"

[dependencies.rand_pcg_0_2_1]
package = "rand_pcg"
version = "=0.2.1"

[dependencies.rawpointer]
package = "rawpointer"
version = "=0.2.1"

[dependencies.rayon]
package = "rayon"
version = "=1.5.0"

[dependencies.rayon_core]
package = "rayon-core"
version = "=1.9.0"

[dependencies.regex]
package = "regex"
version = "=1.4.5"

[dependencies.regex_automata]
package = "regex-automata"
version = "=0.1.9"

[dependencies.regex_syntax]
package = "regex-syntax"
version = "=0.6.23"

[dependencies.remove_dir_all]
package = "remove_dir_all"
version = "=0.5.3"

[dependencies.reqwest]
package = "reqwest"
version = "=0.11.2"
features = ["blocking", "cookies", "json", "multipart"]

[dependencies.ring]
package = "ring"
version = "=0.16.20"

[dependencies.rusqlite]
package = "rusqlite"
version = "=0.24.2"
features = ["bundled-full"]

[dependencies.rustc_demangle]
package = "rustc-demangle"
version = "=0.1.18"

[dependencies.rustc_version]
package = "rustc_version"
version = "=0.3.3"

[dependencies.ryu]
package = "ryu"
version = "=1.0.5"

[dependencies.same_file]
package = "same-file"
version = "=1.0.6"

[dependencies.scoped_threadpool]
package = "scoped_threadpool"
version = "=0.1.9"

[dependencies.scopeguard]
package = "scopeguard"
version = "=1.1.0"

[dependencies.select]
package = "select"
version = "=0.5.0"

[dependencies.semver]
package = "semver"
version = "=0.11.0"

[dependencies.semver_parser]
package = "semver-parser"
version = "=0.10.2"

[dependencies.serde]
package = "serde"
version = "=1.0.124"
features = ["derive", "rc"]

[dependencies.serde_derive]
package = "serde_derive"
version = "=1.0.124"

[dependencies.serde_json]
package = "serde_json"
version = "=1.0.64"
features = ["raw_value"]

[dependencies.serde_urlencoded]
package = "serde_urlencoded"
version = "=0.7.0"

[dependencies.serde_value]
package = "serde-value"
version = "=0.7.0"

[dependencies.serde_yaml]
package = "serde_yaml"
version = "=0.8.17"

[dependencies.sha2]
package = "sha2"
version = "=0.9.3"

[dependencies.simba]
package = "simba"
version = "=0.4.0"

[dependencies.siphasher]
package = "siphasher"
version = "=0.3.5"

[dependencies.slab]
package = "slab"
version = "=0.4.2"

[dependencies.smallvec]
package = "smallvec"
version = "=1.6.1"

[dependencies.smawk]
package = "smawk"
version = "=0.3.1"

[dependencies.socket2]
package = "socket2"
version = "=0.3.19"

[dependencies.spin]
package = "spin"
version = "=0.5.2"

[dependencies.standback]
package = "standback"
<<<<<<< HEAD
version = "=0.2.16"
=======
version = "=0.2.15"
>>>>>>> d03009c2

[dependencies.string_cache]
package = "string_cache"
version = "=0.8.1"

[dependencies.string_cache_codegen]
package = "string_cache_codegen"
version = "=0.5.1"

[dependencies.stringprep]
package = "stringprep"
version = "=0.1.2"

[dependencies.strsim]
package = "strsim"
version = "=0.10.0"

[dependencies.strsim_0_8_0]
package = "strsim"
version = "=0.8.0"

[dependencies.subtle]
package = "subtle"
version = "=2.4.0"

[dependencies.syn]
package = "syn"
version = "=1.0.64"
features = ["extra-traits", "fold", "full", "visit", "visit-mut"]

[dependencies.synstructure]
package = "synstructure"
version = "=0.12.4"

[dependencies.tar]
package = "tar"
version = "=0.4.33"

[dependencies.tempfile]
package = "tempfile"
version = "=3.2.0"

[dependencies.tendril]
package = "tendril"
version = "=0.4.2"

[dependencies.termcolor]
package = "termcolor"
version = "=1.1.2"

[dependencies.textwrap]
package = "textwrap"
version = "=0.13.4"

[dependencies.textwrap_0_11_0]
package = "textwrap"
version = "=0.11.0"

[dependencies.thiserror]
package = "thiserror"
version = "=1.0.24"

[dependencies.thiserror_impl]
package = "thiserror-impl"
version = "=1.0.24"

[dependencies.thread_id]
package = "thread-id"
version = "=3.3.0"

[dependencies.thread_local]
package = "thread_local"
version = "=1.1.3"

[dependencies.threadpool]
package = "threadpool"
version = "=1.8.1"

[dependencies.tiff]
package = "tiff"
version = "=0.6.1"

[dependencies.time]
package = "time"
<<<<<<< HEAD
version = "=0.2.26"
=======
version = "=0.2.25"
>>>>>>> d03009c2

[dependencies.time_0_1_44]
package = "time"
version = "=0.1.44"

[dependencies.time_macros]
package = "time-macros"
version = "=0.1.1"

[dependencies.time_macros_impl]
package = "time-macros-impl"
version = "=0.1.1"

[dependencies.tinyvec]
package = "tinyvec"
version = "=1.1.1"
features = ["alloc", "grab_spare_slice", "rustc_1_40", "serde"]

[dependencies.tinyvec_macros]
package = "tinyvec_macros"
version = "=0.1.0"

[dependencies.tokio]
package = "tokio"
<<<<<<< HEAD
version = "=1.4.0"
=======
version = "=1.3.0"
>>>>>>> d03009c2
features = ["full", "test-util"]

[dependencies.tokio_native_tls]
package = "tokio-native-tls"
version = "=0.3.0"

[dependencies.tokio_postgres]
package = "tokio-postgres"
version = "=0.7.0"

[dependencies.tokio_util]
package = "tokio-util"
<<<<<<< HEAD
version = "=0.6.5"
=======
version = "=0.6.4"
>>>>>>> d03009c2

[dependencies.toml]
package = "toml"
version = "=0.5.8"

[dependencies.tower_service]
package = "tower-service"
version = "=0.3.1"

[dependencies.tracing]
package = "tracing"
version = "=0.1.25"

[dependencies.tracing_core]
package = "tracing-core"
version = "=0.1.17"

[dependencies.traitobject]
package = "traitobject"
version = "=0.1.0"

[dependencies.try_lock]
package = "try-lock"
version = "=0.2.3"

[dependencies.typemap]
package = "typemap"
version = "=0.3.3"

[dependencies.typenum]
package = "typenum"
version = "=1.13.0"

[dependencies.ucd_trie]
package = "ucd-trie"
version = "=0.1.3"

[dependencies.unicase]
package = "unicase"
version = "=2.6.0"

[dependencies.unicode_bidi]
package = "unicode-bidi"
version = "=0.3.4"

[dependencies.unicode_normalization]
package = "unicode-normalization"
version = "=0.1.17"

[dependencies.unicode_segmentation]
package = "unicode-segmentation"
version = "=1.7.1"

[dependencies.unicode_width]
package = "unicode-width"
version = "=0.1.8"

[dependencies.unicode_xid]
package = "unicode-xid"
version = "=0.2.1"

[dependencies.unsafe_any]
package = "unsafe-any"
version = "=0.4.2"

[dependencies.untrusted]
package = "untrusted"
version = "=0.7.1"

[dependencies.url]
package = "url"
version = "=2.2.1"

[dependencies.utf8]
package = "utf-8"
version = "=0.7.5"

[dependencies.uuid]
package = "uuid"
version = "=0.8.2"
features = ["serde", "v1", "v3", "v4", "v5"]

[dependencies.vec_map]
package = "vec_map"
version = "=0.8.2"

[dependencies.version_check]
package = "version_check"
version = "=0.9.3"

[dependencies.walkdir]
package = "walkdir"
version = "=2.3.1"

[dependencies.want]
package = "want"
version = "=0.3.0"

[dependencies.wasm_bindgen]
package = "wasm-bindgen"
version = "=0.2.72"

[dependencies.wasm_bindgen_backend]
package = "wasm-bindgen-backend"
version = "=0.2.72"

[dependencies.wasm_bindgen_futures]
package = "wasm-bindgen-futures"
version = "=0.4.22"

[dependencies.wasm_bindgen_macro]
package = "wasm-bindgen-macro"
version = "=0.2.72"

[dependencies.wasm_bindgen_macro_support]
package = "wasm-bindgen-macro-support"
version = "=0.2.72"

[dependencies.wasm_bindgen_shared]
package = "wasm-bindgen-shared"
version = "=0.2.72"

[dependencies.web_sys]
package = "web-sys"
version = "=0.3.49"

[dependencies.weezl]
package = "weezl"
version = "=0.1.4"

[dependencies.winapi]
package = "winapi"
version = "=0.3.9"

[dependencies.xattr]
package = "xattr"
version = "=0.2.2"

[dependencies.xml5ever]
package = "xml5ever"
version = "=0.16.1"

[dependencies.yaml_rust]
package = "yaml-rust"
<<<<<<< HEAD
version = "=0.4.5"

[dependencies.yew]
package = "yew"
version = "=0.17.4"

[dependencies.yew_macro]
package = "yew-macro"
version = "=0.17.0"
=======
version = "=0.4.5"
>>>>>>> d03009c2
<|MERGE_RESOLUTION|>--- conflicted
+++ resolved
@@ -39,15 +39,7 @@
 
 [dependencies.anyhow]
 package = "anyhow"
-<<<<<<< HEAD
-version = "=1.0.39"
-
-[dependencies.anymap]
-package = "anymap"
-version = "=0.12.1"
-=======
 version = "=1.0.38"
->>>>>>> d03009c2
 
 [dependencies.approx]
 package = "approx"
@@ -108,22 +100,11 @@
 [dependencies.bstr]
 package = "bstr"
 version = "=0.2.15"
-<<<<<<< HEAD
-
-[dependencies.bumpalo]
-package = "bumpalo"
-version = "=3.6.1"
-=======
->>>>>>> d03009c2
 
 [dependencies.bytemuck]
 package = "bytemuck"
 version = "=1.5.1"
-<<<<<<< HEAD
-features = ["derive", "extern_crate_alloc", "extern_crate_std", "zeroable_maybe_uninit"]
-=======
 features = ["bytemuck_derive", "derive", "extern_crate_alloc", "extern_crate_std", "zeroable_maybe_uninit"]
->>>>>>> d03009c2
 
 [dependencies.byteorder]
 package = "byteorder"
@@ -401,11 +382,7 @@
 
 [dependencies.http_body]
 package = "http-body"
-<<<<<<< HEAD
-version = "=0.4.1"
-=======
 version = "=0.4.0"
->>>>>>> d03009c2
 
 [dependencies.httparse]
 package = "httparse"
@@ -463,13 +440,6 @@
 [dependencies.jpeg_decoder]
 package = "jpeg-decoder"
 version = "=0.1.22"
-<<<<<<< HEAD
-
-[dependencies.js_sys]
-package = "js-sys"
-version = "=0.3.49"
-=======
->>>>>>> d03009c2
 
 [dependencies.lazy_static]
 package = "lazy_static"
@@ -477,11 +447,7 @@
 
 [dependencies.libc]
 package = "libc"
-<<<<<<< HEAD
-version = "=0.2.90"
-=======
 version = "=0.2.88"
->>>>>>> d03009c2
 
 [dependencies.libm]
 package = "libm"
@@ -565,11 +531,7 @@
 
 [dependencies.mio]
 package = "mio"
-<<<<<<< HEAD
-version = "=0.7.10"
-=======
 version = "=0.7.9"
->>>>>>> d03009c2
 features = ["net", "os-ext", "os-poll"]
 
 [dependencies.nalgebra]
@@ -781,11 +743,7 @@
 [dependencies.rand_core]
 package = "rand_core"
 version = "=0.6.2"
-<<<<<<< HEAD
-features = ["alloc", "serde1", "std"]
-=======
 features = ["alloc", "getrandom", "serde", "serde1", "std"]
->>>>>>> d03009c2
 
 [dependencies.rand_core_0_5_1]
 package = "rand_core"
@@ -945,11 +903,7 @@
 
 [dependencies.standback]
 package = "standback"
-<<<<<<< HEAD
-version = "=0.2.16"
-=======
 version = "=0.2.15"
->>>>>>> d03009c2
 
 [dependencies.string_cache]
 package = "string_cache"
@@ -1034,11 +988,7 @@
 
 [dependencies.time]
 package = "time"
-<<<<<<< HEAD
-version = "=0.2.26"
-=======
 version = "=0.2.25"
->>>>>>> d03009c2
 
 [dependencies.time_0_1_44]
 package = "time"
@@ -1063,11 +1013,7 @@
 
 [dependencies.tokio]
 package = "tokio"
-<<<<<<< HEAD
-version = "=1.4.0"
-=======
 version = "=1.3.0"
->>>>>>> d03009c2
 features = ["full", "test-util"]
 
 [dependencies.tokio_native_tls]
@@ -1080,11 +1026,7 @@
 
 [dependencies.tokio_util]
 package = "tokio-util"
-<<<<<<< HEAD
-version = "=0.6.5"
-=======
 version = "=0.6.4"
->>>>>>> d03009c2
 
 [dependencies.toml]
 package = "toml"
@@ -1229,16 +1171,4 @@
 
 [dependencies.yaml_rust]
 package = "yaml-rust"
-<<<<<<< HEAD
-version = "=0.4.5"
-
-[dependencies.yew]
-package = "yew"
-version = "=0.17.4"
-
-[dependencies.yew_macro]
-package = "yew-macro"
-version = "=0.17.0"
-=======
-version = "=0.4.5"
->>>>>>> d03009c2
+version = "=0.4.5"