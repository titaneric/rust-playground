import { source } from 'common-tags';
import { createSelector } from 'reselect';
import * as url from 'url';

import { State } from '../reducers';
import { Backtrace, Channel, Edition, Orientation, PrimaryActionAuto, PrimaryActionCore, AceResizeKey } from '../types';

const codeSelector = (state: State) => state.code;

const HAS_TESTS_RE = /^\s*#\s*\[\s*test\s*([^"]*)]/m;
export const hasTestsSelector = createSelector(codeSelector, code => !!code.match(HAS_TESTS_RE));

const HAS_MAIN_FUNCTION_RE = /^\s*(pub\s+)?\s*(const\s+)?\s*(async\s+)?\s*fn\s+main\s*\(\s*\)/m;
export const hasMainFunctionSelector = createSelector(codeSelector, code => !!code.match(HAS_MAIN_FUNCTION_RE));

const CRATE_TYPE_RE = /^\s*#!\s*\[\s*crate_type\s*=\s*"([^"]*)"\s*]/m;
export const crateTypeSelector = createSelector(codeSelector, code => (code.match(CRATE_TYPE_RE) || [])[1]);

const autoPrimaryActionSelector = createSelector(
  crateTypeSelector,
  hasTestsSelector,
  hasMainFunctionSelector,
  (crateType, hasTests, hasMainFunction) => {
    if (crateType) {
      if (crateType === 'bin') {
        return PrimaryActionCore.Execute;
      } else {
        return PrimaryActionCore.Compile;
      }
    } else {
      if (hasTests) {
        return PrimaryActionCore.Test;
      } else if (hasMainFunction) {
        return PrimaryActionCore.Execute;
      } else {
        return PrimaryActionCore.Compile;
      }
    }
  },
);

export const runAsTest = createSelector(
  autoPrimaryActionSelector,
  primaryAction => primaryAction === PrimaryActionCore.Test,
);
export const getCrateType = createSelector(
  autoPrimaryActionSelector,
  primaryAction => primaryAction === PrimaryActionCore.Execute ? 'bin' : 'lib',
);

const rawPrimaryActionSelector = (state: State) => state.configuration.primaryAction;

export const isAutoBuildSelector = createSelector(
  rawPrimaryActionSelector,
  autoPrimaryActionSelector,
  (primaryAction, autoPrimaryAction) => (
    primaryAction === PrimaryActionAuto.Auto && autoPrimaryAction === PrimaryActionCore.Compile
  ),
);

const primaryActionSelector = createSelector(
  rawPrimaryActionSelector,
  autoPrimaryActionSelector,
  (primaryAction, autoPrimaryAction): PrimaryActionCore => (
    primaryAction === PrimaryActionAuto.Auto ? autoPrimaryAction : primaryAction
  ),
);

const LABELS: { [index in PrimaryActionCore]: string } = {
  [PrimaryActionCore.Asm]: 'Show Assembly',
  [PrimaryActionCore.Compile]: 'Build',
  [PrimaryActionCore.Execute]: 'Run',
  [PrimaryActionCore.LlvmIr]: 'Show LLVM IR',
  [PrimaryActionCore.Hir]: 'Show HIR',
  [PrimaryActionCore.Mir]: 'Show MIR',
  [PrimaryActionCore.Test]: 'Test',
  [PrimaryActionCore.Wasm]: 'Show WASM',
  [PrimaryActionCore.WasmPack]: 'Show WASM PACK',
};

export const getExecutionLabel = createSelector(primaryActionSelector, primaryAction => LABELS[primaryAction]);

const getStable = (state: State) => state.versions && state.versions.stable;
const getBeta = (state: State) => state.versions && state.versions.beta;
const getNightly = (state: State) => state.versions && state.versions.nightly;
const getRustfmt = (state: State) => state.versions && state.versions.rustfmt;
const getClippy = (state: State) => state.versions && state.versions.clippy;
const getMiri = (state: State) => state.versions && state.versions.miri;

const versionNumber = v => v ? v.version : '';
export const stableVersionText = createSelector([getStable], versionNumber);
export const betaVersionText = createSelector([getBeta], versionNumber);
export const nightlyVersionText = createSelector([getNightly], versionNumber);
export const clippyVersionText = createSelector([getClippy], versionNumber);
export const rustfmtVersionText = createSelector([getRustfmt], versionNumber);
export const miriVersionText = createSelector([getMiri], versionNumber);

const versionDetails = v => v ? `${v.date} ${v.hash.slice(0, 20)}` : '';
export const betaVersionDetailsText = createSelector([getBeta], versionDetails);
export const nightlyVersionDetailsText = createSelector([getNightly], versionDetails);
export const clippyVersionDetailsText = createSelector([getClippy], versionDetails);
export const rustfmtVersionDetailsText = createSelector([getRustfmt], versionDetails);
export const miriVersionDetailsText = createSelector([getMiri], versionDetails);

const editionSelector = (state: State) => state.configuration.edition;

export const isNightlyChannel = (state: State) => (
  state.configuration.channel === Channel.Nightly
);
export const isWasmAvailable = isNightlyChannel;
export const isHirAvailable = isNightlyChannel;
<<<<<<< HEAD
=======
export const isRust2021Available = isNightlyChannel;
export const isWasmPackAvailable = isNightlyChannel;
>>>>>>> 3c851d1c

export const getModeLabel = (state: State) => {
  const { configuration: { mode } } = state;
  return `${mode}`;
};

export const getChannelLabel = (state: State) => {
  const { configuration: { channel } } = state;
  return `${channel}`;
};

export const isEditionDefault = createSelector(
  editionSelector,
  edition => edition == Edition.Rust2021,
);

export const getBacktraceSet = (state: State) => (
  state.configuration.backtrace !== Backtrace.Disabled
);

export const getAdvancedOptionsSet = createSelector(
  isEditionDefault, getBacktraceSet,
  (editionDefault, backtraceSet) => (
    !editionDefault || backtraceSet
  ),
);

export const hasProperties = obj => Object.values(obj).some(val => !!val);

const getOutputs = (state: State) => [
  state.output.assembly,
  state.output.clippy,
  state.output.execute,
  state.output.format,
  state.output.gist,
  state.output.llvmIr,
  state.output.mir,
  state.output.hir,
  state.output.miri,
  state.output.macroExpansion,
  state.output.wasm,
  state.output.wasmPack,
];

export const getSomethingToShow = createSelector(
  getOutputs,
  a => a.some(hasProperties),
);

const baseUrlSelector = (state: State) =>
  state.globalConfiguration.baseUrl;

const gistSelector = (state: State) =>
  state.output.gist;

// Selects url.query of build configs.
const urlQuerySelector = createSelector(
  gistSelector,
  gist => ({
    version: gist.channel,
    mode: gist.mode,
    edition: gist.edition,
  }),
);

export const showGistLoaderSelector = createSelector(
  gistSelector,
  gist => gist.requestsInProgress > 0,
);

export const permalinkSelector = createSelector(
  baseUrlSelector, urlQuerySelector, gistSelector,
  (baseUrl, query, gist) => {
    const u = url.parse(baseUrl, true);
    u.query = { ...query, gist: gist.id };
    return url.format(u);
  },
);

const codeBlock = (code: string, language = '') =>
  '```' + language + `\n${code}\n` + '```';

const maybeOutput = (code: string, whenPresent: (_: string) => void) => {
  const val = (code || '').trim();
  if (val.length !== 0) { whenPresent(code); }
};

const snippetSelector = createSelector(
  gistSelector, permalinkSelector,
  (gist, permalink) => {
    let snippet =
      source`
        ${codeBlock(gist.code, 'rust')}

        ([Playground](${permalink}))
      `;

    maybeOutput(gist.stdout, stdout => {
      snippet += '\n\n';
      snippet +=
        source`
          Output:

          ${codeBlock(stdout)}
        `;
    });

    maybeOutput(gist.stderr, stderr => {
      snippet += '\n\n';
      snippet +=
        source`
          Errors:

          ${codeBlock(stderr)}
        `;
    });

    return snippet;
  },
);

export const urloUrlSelector = createSelector(
  snippetSelector,
  snippet => {
    const newUsersPostUrl = url.parse('https://users.rust-lang.org/new-topic', true);
    newUsersPostUrl.query = { body: snippet };
    return url.format(newUsersPostUrl);
  },
);

export const codeUrlSelector = createSelector(
  baseUrlSelector, urlQuerySelector, gistSelector,
  (baseUrl, query, gist) => {
    const u = url.parse(baseUrl, true);
    u.query = { ...query, code: gist.code };
    return url.format(u);
  },
);

const notificationsSelector = (state: State) => state.notifications;

const NOW = new Date();

const MONACO_EDITOR_AVAILABLE_END = new Date('2022-02-15T00:00:00Z');
const MONACO_EDITOR_AVAILABLE_OPEN = NOW <= MONACO_EDITOR_AVAILABLE_END;
export const showMonicoEditorAvailableSelector = createSelector(
  notificationsSelector,
  notifications => MONACO_EDITOR_AVAILABLE_OPEN && !notifications.seenMonacoEditorAvailable,
);

export const anyNotificationsToShowSelector = createSelector(
  showMonicoEditorAvailableSelector,
  (...allNotifications) => allNotifications.some(n => n),
);

export const clippyRequestSelector = createSelector(
  codeSelector,
  editionSelector,
  getCrateType,
  (code, edition, crateType) => ({ code, edition, crateType }),
);

export const formatRequestSelector = createSelector(
  codeSelector,
  editionSelector,
  (code, edition) => ({ code, edition }),
);

const focus = (state: State) => state.output.meta.focus;
export const isOutputFocused = createSelector(
  focus,
  (focus) => !!focus,
);

const orientationConfig = (state: State) => state.configuration.orientation;
const browserWidthIsSmall = (state: State) => state.browser.isSmall;

export const orientation = createSelector(
  orientationConfig,
  browserWidthIsSmall,
  (orientation, widthIsSmall) => {
    if (orientation == Orientation.Automatic) {
      if (widthIsSmall) { return Orientation.Horizontal } else { return Orientation.Vertical }
    } else {
      return orientation;
    }
  }
)

const ratioGeneration = (state: State) => state.browser.ratioGeneration;

export const aceResizeKey = createSelector(
  focus,
  ratioGeneration,
  (focus, ratioGeneration): AceResizeKey => [focus, ratioGeneration],
)

export const offerCrateAutocompleteOnUse = createSelector(
  editionSelector,
  (edition) => edition !== Edition.Rust2015,
);<|MERGE_RESOLUTION|>--- conflicted
+++ resolved
@@ -109,11 +109,8 @@
 );
 export const isWasmAvailable = isNightlyChannel;
 export const isHirAvailable = isNightlyChannel;
-<<<<<<< HEAD
-=======
 export const isRust2021Available = isNightlyChannel;
 export const isWasmPackAvailable = isNightlyChannel;
->>>>>>> 3c851d1c
 
 export const getModeLabel = (state: State) => {
   const { configuration: { mode } } = state;
