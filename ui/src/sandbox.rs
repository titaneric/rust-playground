use serde_derive::Deserialize;
use snafu::{ResultExt, Snafu};
use std::{ffi::OsStr, fmt, io, os::unix::fs::PermissionsExt, string, time::Duration};
use tokio::{
    process::Command,
    runtime::{Builder, Runtime},
};

const DOCKER_PROCESS_TIMEOUT_SOFT: Duration = Duration::from_secs(10);
const DOCKER_PROCESS_TIMEOUT_HARD: Duration = Duration::from_secs(12);

#[derive(Debug, Deserialize)]
struct CrateInformationInner {
    name: String,
    version: String,
    id: String,
}

#[derive(Debug, Clone)]
pub struct CrateInformation {
    pub name: String,
    pub version: String,
    pub id: String,
}

impl From<CrateInformationInner> for CrateInformation {
    fn from(me: CrateInformationInner) -> Self {
        let CrateInformationInner { name, version, id } = me;
        Self { name, version, id }
    }
}

#[derive(Debug, Clone)]
pub struct Version {
    pub release: String,
    pub commit_hash: String,
    pub commit_date: String,
}

#[derive(Debug, Snafu)]
pub enum Error {
    #[snafu(display("Unable to create temporary directory: {}", source))]
    UnableToCreateTempDir { source: io::Error },
    #[snafu(display("Unable to create output directory: {}", source))]
    UnableToCreateOutputDir { source: io::Error },
    #[snafu(display("Unable to set permissions for output directory: {}", source))]
    UnableToSetOutputPermissions { source: io::Error },
    #[snafu(display("Unable to create source file: {}", source))]
    UnableToCreateSourceFile { source: io::Error },
    #[snafu(display("Unable to set permissions for source file: {}", source))]
    UnableToSetSourcePermissions { source: io::Error },

    #[snafu(display("Unable to start the compiler: {}", source))]
    UnableToStartCompiler { source: io::Error },
    #[snafu(display("Unable to find the compiler ID"))]
    MissingCompilerId,
    #[snafu(display("Unable to wait for the compiler: {}", source))]
    UnableToWaitForCompiler { source: io::Error },
    #[snafu(display("Unable to get output from the compiler: {}", source))]
    UnableToGetOutputFromCompiler { source: io::Error },
    #[snafu(display("Unable to remove the compiler: {}", source))]
    UnableToRemoveCompiler { source: io::Error },
    #[snafu(display("Compiler execution took longer than {} ms", timeout.as_millis()))]
    CompilerExecutionTimedOut {
        source: tokio::time::error::Elapsed,
        timeout: Duration,
    },

    #[snafu(display("Unable to read output file: {}", source))]
    UnableToReadOutput { source: io::Error },
    #[snafu(display("Unable to read crate information: {}", source))]
    UnableToParseCrateInformation { source: ::serde_json::Error },
    #[snafu(display("Output was not valid UTF-8: {}", source))]
    OutputNotUtf8 { source: string::FromUtf8Error },
    #[snafu(display("Output was missing"))]
    OutputMissing,
    #[snafu(display("Release was missing from the version output"))]
    VersionReleaseMissing,
    #[snafu(display("Commit hash was missing from the version output"))]
    VersionHashMissing,
    #[snafu(display("Commit date was missing from the version output"))]
    VersionDateMissing,
}

pub type Result<T, E = Error> = ::std::result::Result<T, E>;

pub struct Sandbox {
    runtime: Runtime,
    sandbox: fut::Sandbox,
}

fn vec_to_str(v: Vec<u8>) -> Result<String> {
    String::from_utf8(v).context(OutputNotUtf8Snafu)
}

// We must create a world-writable files (rustfmt) and directories
// (LLVM IR) so that the process inside the Docker container can write
// into it.
//
// This problem does *not* occur when using the indirection of
// docker-machine.
fn wide_open_permissions() -> std::fs::Permissions {
    PermissionsExt::from_mode(0o777)
}

impl Sandbox {
    pub fn new() -> Result<Self> {
        let runtime = Builder::new_current_thread()
            .enable_all()
            .build()
            .expect("Failed building the Runtime");
        let sandbox = runtime.block_on(fut::Sandbox::new())?;

        Ok(Self { runtime, sandbox })
    }

    pub fn compile(&self, req: &CompileRequest) -> Result<CompileResponse> {
        self.runtime.block_on(self.sandbox.compile(req))
    }

    pub fn execute(&self, req: &ExecuteRequest) -> Result<ExecuteResponse> {
        self.runtime.block_on(self.sandbox.execute(req))
    }

    // Greatly inspired from https://gitlab.com/strwrite/seed-playground
    pub fn wasm_pack(&self, req: &WasmPackRequest) -> Result<WasmPackResponse> {
        use CompileTarget::*;
        use CrateType::*;

        let compile_req = CompileRequest{
            backtrace: false, 
            channel: Channel::WasmPack,
            code: req.code.clone(),
            crate_type: Library(LibraryType::Cdylib),
            edition: Some(Edition::Rust2018),
            mode: Mode::Debug,
            target: WasmPack,
            tests: false,
        };
        let res = self.compile(&compile_req)?;
        let js_file =
            fs::read_dir(&self.output_dir)
            .context(UnableToReadOutput)?
            .flat_map(|entry| entry)
            .map(|entry| entry.path())
            .find(|path| path.extension() == Some(OsStr::new("js")));

        let js_code = match js_file {
            Some(file) => read(&file)?.unwrap_or_else(String::new),
            None => String::new() // TODO: return proper error?
        };

        Ok(WasmPackResponse {
            success: res.success,
            stdout: res.stdout,
            stderr: res.stderr,
            wasm_bg: res.code,
            wasm_js: js_code
        })
    }

    pub fn format(&self, req: &FormatRequest) -> Result<FormatResponse> {
        self.runtime.block_on(self.sandbox.format(req))
    }

    pub fn clippy(&self, req: &ClippyRequest) -> Result<ClippyResponse> {
        self.runtime.block_on(self.sandbox.clippy(req))
    }

    pub fn miri(&self, req: &MiriRequest) -> Result<MiriResponse> {
        self.runtime.block_on(self.sandbox.miri(req))
    }

    pub fn macro_expansion(&self, req: &MacroExpansionRequest) -> Result<MacroExpansionResponse> {
        self.runtime.block_on(self.sandbox.macro_expansion(req))
    }

    pub fn crates(&self) -> Result<Vec<CrateInformation>> {
        self.runtime.block_on(self.sandbox.crates())
    }

    pub fn version(&self, channel: Channel) -> Result<Version> {
        self.runtime.block_on(self.sandbox.version(channel))
    }

    pub fn version_rustfmt(&self) -> Result<Version> {
        self.runtime.block_on(self.sandbox.version_rustfmt())
    }

    pub fn version_clippy(&self) -> Result<Version> {
        self.runtime.block_on(self.sandbox.version_clippy())
    }

    pub fn version_miri(&self) -> Result<Version> {
<<<<<<< HEAD
        self.runtime.block_on(self.sandbox.version_miri())
=======
        let mut command = basic_secure_docker_command();
        command.args(&["miri", "cargo", "miri", "--version"]);
        self.cargo_tool_version(command)
    }

    // Parses versions of the shape `toolname 0.0.0 (0000000 0000-00-00)`
    fn cargo_tool_version(&self, command: Command) -> Result<Version> {
        let output = run_command_with_timeout(command)?;
        let version_output = vec_to_str(output.stdout)?;
        let mut parts = version_output.split_whitespace().fuse().skip(1);

        let release = parts.next().unwrap_or("").into();
        let commit_hash = parts.next().unwrap_or("").trim_start_matches('(').into();
        let commit_date = parts.next().unwrap_or("").trim_end_matches(')').into();

        Ok(Version { release, commit_hash, commit_date })
    }

    fn write_source_code(&self, code: &str) -> Result<()> {
        fs::write(&self.input_file, code).context(UnableToCreateSourceFile)?;
        fs::set_permissions(&self.input_file, wide_open_permissions()).context(UnableToSetSourcePermissions)?;

        log::debug!("Wrote {} bytes of source to {}", code.len(), self.input_file.display());
        Ok(())
    }

    fn compile_command(&self, target: CompileTarget, channel: Channel, mode: Mode, tests: bool, req: impl CrateTypeRequest + EditionRequest + BacktraceRequest) -> Command {
        let mut cmd = self.docker_command(Some(req.crate_type()));
        set_execution_environment(&mut cmd, Some(target), &req);

        let execution_cmd = build_execution_command(Some(target), channel, mode, &req, tests);

        cmd.arg(&channel.container_name()).args(&execution_cmd);

        log::debug!("Compilation command is {:?}", cmd);

        cmd
    }

    fn execute_command(&self, channel: Channel, mode: Mode, tests: bool, req: impl CrateTypeRequest + EditionRequest + BacktraceRequest) -> Command {
        let mut cmd = self.docker_command(Some(req.crate_type()));
        set_execution_environment(&mut cmd, None, &req);

        let execution_cmd = build_execution_command(None, channel, mode, &req, tests);

        cmd.arg(&channel.container_name()).args(&execution_cmd);

        log::debug!("Execution command is {:?}", cmd);

        cmd
    }

    fn format_command(&self, req: impl EditionRequest) -> Command {
        let crate_type = CrateType::Binary;

        let mut cmd = self.docker_command(Some(crate_type));

        cmd.apply_edition(req);

        cmd.arg("rustfmt").args(&["cargo", "fmt"]);

        log::debug!("Formatting command is {:?}", cmd);

        cmd
    }

    fn clippy_command(&self, req: impl CrateTypeRequest + EditionRequest) -> Command {
        let mut cmd = self.docker_command(Some(req.crate_type()));

        cmd.apply_crate_type(&req);
        cmd.apply_edition(&req);

        cmd.arg("clippy").args(&["cargo", "clippy"]);

        log::debug!("Clippy command is {:?}", cmd);

        cmd
    }

    fn miri_command(&self, req: impl EditionRequest) -> Command {
        let mut cmd = self.docker_command(None);
        cmd.apply_edition(req);

        cmd.arg("miri").args(&["cargo", "miri-playground"]);

        log::debug!("Miri command is {:?}", cmd);

        cmd
    }

    fn macro_expansion_command(&self, req: impl EditionRequest) -> Command {
        let mut cmd = self.docker_command(None);
        cmd.apply_edition(req);

        cmd.arg(&Channel::Nightly.container_name()).args(&[
            "cargo",
            "rustc",
            "--",
            "-Zunpretty=expanded",
        ]);

        log::debug!("Macro expansion command is {:?}", cmd);

        cmd
    }

    fn docker_command(&self, crate_type: Option<CrateType>) -> Command {
        let crate_type = crate_type.unwrap_or(CrateType::Binary);

        let mut mount_input_file = self.input_file.as_os_str().to_os_string();
        mount_input_file.push(":");
        mount_input_file.push("/playground/");
        mount_input_file.push(crate_type.file_name());

        let mut mount_output_dir = self.output_dir.as_os_str().to_os_string();
        mount_output_dir.push(":");
        mount_output_dir.push("/playground-result");

        // let mut mount_output_wasm = self.scratch.as_path().join("pkg").as_os_str().to_os_string();
        // mount_output_wasm.push(":");
        // mount_output_wasm.push("/playground/pkg");
        let mut cmd = basic_secure_docker_command();

        cmd
            .arg("--volume").arg(&mount_input_file)
            // .arg("--volume").arg(&mount_output_wasm)
            .arg("--volume").arg(&mount_output_dir);

        cmd
>>>>>>> 3c851d1c
    }
}

macro_rules! docker_command {
    ($($arg:expr),* $(,)?) => ({
        let mut cmd = Command::new("docker");
        $( cmd.arg($arg); )*
        cmd
    });
}

fn basic_secure_docker_command() -> Command {
    let mut cmd = docker_command!(
        "run",
        "--platform",
        "linux/amd64",
        "--detach",
        "--cap-drop=ALL",
        // Needed to allow overwriting the file
        "--cap-add=DAC_OVERRIDE",
        "--security-opt=no-new-privileges",
        "--workdir",
        "/playground",
        "--net",
        "none",
        "--memory",
        "512m",
        "--memory-swap",
        "640m",
        "--env",
        format!(
            "PLAYGROUND_TIMEOUT={}",
            DOCKER_PROCESS_TIMEOUT_SOFT.as_secs()
        ),
    );

    if cfg!(feature = "fork-bomb-prevention") {
        cmd.args(&["--pids-limit", "512"]);
    }

    cmd.kill_on_drop(true);

    cmd
}

fn build_execution_command(
    target: Option<CompileTarget>,
    channel: Channel,
    mode: Mode,
    req: impl CrateTypeRequest,
    tests: bool,
) -> Vec<&'static str> {
    use self::CompileTarget::*;
    use self::CrateType::*;
    use self::Mode::*;

    let mut cmd = vec!["cargo"];

    match (target, req.crate_type(), tests) {
        (Some(WasmPack), _, _) => cmd.push("pack"),
        (Some(Wasm), _, _) => cmd.push("wasm"),
        (Some(_), _, _) => cmd.push("rustc"),
        (_, _, true) => cmd.push("test"),
        (_, Library(_), _) => cmd.push("build"),
        (_, _, _) => cmd.push("run"),
    }

    if mode == Release {
        cmd.push("--release");
    }

    if let Some(target) = target {
        cmd.extend(&["--", "-o"]);
        if target == Hir {
            // -Zunpretty=hir only emits the HIR, not the binary itself
            cmd.push("/playground-result/compilation.hir");
        } else {
            cmd.push("/playground-result/compilation");
        }

        match target {
            Assembly(flavor, _, _) => {
                use self::AssemblyFlavor::*;

                cmd.push("--emit=asm");

                // Enable extra assembly comments for nightly builds
                if let Channel::Nightly = channel {
                    cmd.push("-Z");
                    cmd.push("asm-comments");
                }

                cmd.push("-C");
                match flavor {
                    Att => cmd.push("llvm-args=-x86-asm-syntax=att"),
                    Intel => cmd.push("llvm-args=-x86-asm-syntax=intel"),
                }
            }
            LlvmIr => cmd.push("--emit=llvm-ir"),
            Mir => cmd.push("--emit=mir"),
            Hir => cmd.push("-Zunpretty=hir"),
<<<<<<< HEAD
            Wasm => { /* handled by cargo-wasm wrapper */ }
        }
    }

    cmd
}

fn set_execution_environment(
    cmd: &mut Command,
    target: Option<CompileTarget>,
    req: impl CrateTypeRequest + EditionRequest + BacktraceRequest,
) {
=======
            Wasm => { /* handled by cargo-wasm wrapper */ },
            WasmPack => { /* handled by cargo-wasmpack wrapper */ },
         }
    }   
    log::debug!("{:?}", &cmd);
    cmd
}


fn set_execution_environment(cmd: &mut Command, target: Option<CompileTarget>, req: impl CrateTypeRequest + EditionRequest + BacktraceRequest) {
>>>>>>> 3c851d1c
    use self::CompileTarget::*;

    if let Some(Wasm) = target {
        cmd.args(&["--env", "PLAYGROUND_NO_DEPENDENCIES=true"]);
        cmd.args(&["--env", "PLAYGROUND_RELEASE_LTO=true"]);
    }

    cmd.apply_crate_type(&req);
    cmd.apply_edition(&req);
    cmd.apply_backtrace(&req);
}

pub mod fut {
    use snafu::prelude::*;
    use std::{
        collections::BTreeMap,
        ffi::OsStr,
        io::ErrorKind,
        path::{Path, PathBuf},
    };
    use tempdir::TempDir;
    use tokio::{fs, process::Command, time};

    use super::{
        basic_secure_docker_command, build_execution_command, set_execution_environment,
        vec_to_str, wide_open_permissions, BacktraceRequest, Channel, ClippyRequest,
        ClippyResponse, CompileRequest, CompileResponse, CompileTarget,
        CompilerExecutionTimedOutSnafu, CrateInformation, CrateInformationInner, CrateType,
        CrateTypeRequest, DemangleAssembly, DockerCommandExt, EditionRequest, ExecuteRequest,
        ExecuteResponse, FormatRequest, FormatResponse, MacroExpansionRequest,
        MacroExpansionResponse, MiriRequest, MiriResponse, MissingCompilerIdSnafu, Mode,
        OutputMissingSnafu, ProcessAssembly, Result, UnableToCreateOutputDirSnafu,
        UnableToCreateSourceFileSnafu, UnableToCreateTempDirSnafu,
        UnableToGetOutputFromCompilerSnafu, UnableToParseCrateInformationSnafu,
        UnableToReadOutputSnafu, UnableToRemoveCompilerSnafu, UnableToSetOutputPermissionsSnafu,
        UnableToSetSourcePermissionsSnafu, UnableToStartCompilerSnafu,
        UnableToWaitForCompilerSnafu, Version, VersionDateMissingSnafu, VersionHashMissingSnafu,
        VersionReleaseMissingSnafu, DOCKER_PROCESS_TIMEOUT_HARD,
    };

    pub struct Sandbox {
        #[allow(dead_code)]
        scratch: TempDir,
        input_file: PathBuf,
        output_dir: PathBuf,
    }

    impl Sandbox {
        pub async fn new() -> Result<Self> {
            // `TempDir` performs *synchronous* filesystem operations
            // now and when it's dropped. We accept that under the
            // assumption that the specific operations will be quick
            // enough.
            let scratch = TempDir::new("playground").context(UnableToCreateTempDirSnafu)?;
            let input_file = scratch.path().join("input.rs");
            let output_dir = scratch.path().join("output");

            fs::create_dir(&output_dir)
                .await
                .context(UnableToCreateOutputDirSnafu)?;
            fs::set_permissions(&output_dir, wide_open_permissions())
                .await
                .context(UnableToSetOutputPermissionsSnafu)?;

            Ok(Sandbox {
                scratch,
                input_file,
                output_dir,
            })
        }

        pub async fn compile(&self, req: &CompileRequest) -> Result<CompileResponse> {
            self.write_source_code(&req.code).await?;

            let command = self.compile_command(req.target, req.channel, req.mode, req.tests, req);

            let output = run_command_with_timeout(command).await?;

            // The compiler writes the file to a name like
            // `compilation-3b75174cac3d47fb.ll`, so we just find the
            // first with the right extension.
            async fn path_to_first_file_with_extension(
                dir: &Path,
                extension: &OsStr,
            ) -> Result<Option<PathBuf>> {
                let mut files = fs::read_dir(dir).await.context(UnableToReadOutputSnafu)?;

                while let Some(entry) = files.next_entry().await.transpose() {
                    if let Ok(entry) = entry {
                        let path = entry.path();
                        if path.extension() == Some(extension) {
                            return Ok(Some(path));
                        }
                    }
                }

                Ok(None)
            }

            let file =
                path_to_first_file_with_extension(&self.output_dir, req.target.extension()).await?;
            let stdout = vec_to_str(output.stdout)?;
            let mut stderr = vec_to_str(output.stderr)?;

            let mut code = match file {
                Some(file) => read(&file).await?.unwrap_or_default(),
                None => {
                    // If we didn't find the file, it's *most* likely that
                    // the user's code was invalid. Tack on our own error
                    // to the compiler's error instead of failing the
                    // request.
                    use std::fmt::Write;
                    write!(
                        &mut stderr,
                        "\nUnable to locate file for {} output",
                        req.target
                    )
                    .expect("Unable to write to a string");
                    String::new()
                }
            };

            if let CompileTarget::Assembly(_, demangle, process) = req.target {
                if demangle == DemangleAssembly::Demangle {
                    code = crate::asm_cleanup::demangle_asm(&code);
                }

                if process == ProcessAssembly::Filter {
                    code = crate::asm_cleanup::filter_asm(&code);
                }
            } else if CompileTarget::Hir == req.target {
                // TODO: Run rustfmt on the generated HIR.
            }

            Ok(CompileResponse {
                success: output.status.success(),
                code,
                stdout,
                stderr,
            })
        }

        pub async fn execute(&self, req: &ExecuteRequest) -> Result<ExecuteResponse> {
            self.write_source_code(&req.code).await?;
            let command = self.execute_command(req.channel, req.mode, req.tests, req);

            let output = run_command_with_timeout(command).await?;

            Ok(ExecuteResponse {
                success: output.status.success(),
                stdout: vec_to_str(output.stdout)?,
                stderr: vec_to_str(output.stderr)?,
            })
        }

        pub async fn format(&self, req: &FormatRequest) -> Result<FormatResponse> {
            self.write_source_code(&req.code).await?;
            let command = self.format_command(req);

            let output = run_command_with_timeout(command).await?;

            Ok(FormatResponse {
                success: output.status.success(),
                code: read(self.input_file.as_ref())
                    .await?
                    .context(OutputMissingSnafu)?,
                stdout: vec_to_str(output.stdout)?,
                stderr: vec_to_str(output.stderr)?,
            })
        }

        pub async fn clippy(&self, req: &ClippyRequest) -> Result<ClippyResponse> {
            self.write_source_code(&req.code).await?;
            let command = self.clippy_command(req);

            let output = run_command_with_timeout(command).await?;

            Ok(ClippyResponse {
                success: output.status.success(),
                stdout: vec_to_str(output.stdout)?,
                stderr: vec_to_str(output.stderr)?,
            })
        }

        pub async fn miri(&self, req: &MiriRequest) -> Result<MiriResponse> {
            self.write_source_code(&req.code).await?;
            let command = self.miri_command(req);

            let output = run_command_with_timeout(command).await?;

            Ok(MiriResponse {
                success: output.status.success(),
                stdout: vec_to_str(output.stdout)?,
                stderr: vec_to_str(output.stderr)?,
            })
        }

        pub async fn macro_expansion(
            &self,
            req: &MacroExpansionRequest,
        ) -> Result<MacroExpansionResponse> {
            self.write_source_code(&req.code).await?;
            let command = self.macro_expansion_command(req);

            let output = run_command_with_timeout(command).await?;

            Ok(MacroExpansionResponse {
                success: output.status.success(),
                stdout: vec_to_str(output.stdout)?,
                stderr: vec_to_str(output.stderr)?,
            })
        }

        pub async fn crates(&self) -> Result<Vec<CrateInformation>> {
            let mut command = basic_secure_docker_command();
            command.args(&[Channel::Stable.container_name()]);
            command.args(&["cat", "crate-information.json"]);

            let output = run_command_with_timeout(command).await?;

            let crate_info: Vec<CrateInformationInner> =
                ::serde_json::from_slice(&output.stdout)
                    .context(UnableToParseCrateInformationSnafu)?;

            let crates = crate_info.into_iter().map(Into::into).collect();

            Ok(crates)
        }

        pub async fn version(&self, channel: Channel) -> Result<Version> {
            let mut command = basic_secure_docker_command();
            command.args(&[channel.container_name()]);
            command.args(&["rustc", "--version", "--verbose"]);

            let output = run_command_with_timeout(command).await?;
            let version_output = vec_to_str(output.stdout)?;

            let mut info: BTreeMap<String, String> = version_output
                .lines()
                .skip(1)
                .filter_map(|line| {
                    let mut pieces = line.splitn(2, ':').fuse();
                    match (pieces.next(), pieces.next()) {
                        (Some(name), Some(value)) => {
                            Some((name.trim().into(), value.trim().into()))
                        }
                        _ => None,
                    }
                })
                .collect();

            let release = info.remove("release").context(VersionReleaseMissingSnafu)?;
            let commit_hash = info
                .remove("commit-hash")
                .context(VersionHashMissingSnafu)?;
            let commit_date = info
                .remove("commit-date")
                .context(VersionDateMissingSnafu)?;

            Ok(Version {
                release,
                commit_hash,
                commit_date,
            })
        }

        pub async fn version_rustfmt(&self) -> Result<Version> {
            let mut command = basic_secure_docker_command();
            command.args(&["rustfmt", "cargo", "fmt", "--version"]);
            self.cargo_tool_version(command).await
        }

        pub async fn version_clippy(&self) -> Result<Version> {
            let mut command = basic_secure_docker_command();
            command.args(&["clippy", "cargo", "clippy", "--version"]);
            self.cargo_tool_version(command).await
        }

        pub async fn version_miri(&self) -> Result<Version> {
            let mut command = basic_secure_docker_command();
            command.args(&["miri", "cargo", "miri", "--version"]);
            self.cargo_tool_version(command).await
        }

        // Parses versions of the shape `toolname 0.0.0 (0000000 0000-00-00)`
        async fn cargo_tool_version(&self, command: Command) -> Result<Version> {
            let output = run_command_with_timeout(command).await?;
            let version_output = vec_to_str(output.stdout)?;
            let mut parts = version_output.split_whitespace().fuse().skip(1);

            let release = parts.next().unwrap_or("").into();
            let commit_hash = parts.next().unwrap_or("").trim_start_matches('(').into();
            let commit_date = parts.next().unwrap_or("").trim_end_matches(')').into();

            Ok(Version {
                release,
                commit_hash,
                commit_date,
            })
        }

        async fn write_source_code(&self, code: &str) -> Result<()> {
            fs::write(&self.input_file, code)
                .await
                .context(UnableToCreateSourceFileSnafu)?;
            fs::set_permissions(&self.input_file, wide_open_permissions())
                .await
                .context(UnableToSetSourcePermissionsSnafu)?;

            log::debug!(
                "Wrote {} bytes of source to {}",
                code.len(),
                self.input_file.display()
            );
            Ok(())
        }

        fn compile_command(
            &self,
            target: CompileTarget,
            channel: Channel,
            mode: Mode,
            tests: bool,
            req: impl CrateTypeRequest + EditionRequest + BacktraceRequest,
        ) -> Command {
            let mut cmd = self.docker_command(Some(req.crate_type()));
            set_execution_environment(&mut cmd, Some(target), &req);

            let execution_cmd = build_execution_command(Some(target), channel, mode, &req, tests);

            cmd.arg(&channel.container_name()).args(&execution_cmd);

            log::debug!("Compilation command is {:?}", cmd);

            cmd
        }

        fn execute_command(
            &self,
            channel: Channel,
            mode: Mode,
            tests: bool,
            req: impl CrateTypeRequest + EditionRequest + BacktraceRequest,
        ) -> Command {
            let mut cmd = self.docker_command(Some(req.crate_type()));
            set_execution_environment(&mut cmd, None, &req);

            let execution_cmd = build_execution_command(None, channel, mode, &req, tests);

            cmd.arg(&channel.container_name()).args(&execution_cmd);

            log::debug!("Execution command is {:?}", cmd);

            cmd
        }

        fn format_command(&self, req: impl EditionRequest) -> Command {
            let crate_type = CrateType::Binary;

            let mut cmd = self.docker_command(Some(crate_type));

            cmd.apply_edition(req);

            cmd.arg("rustfmt").args(&["cargo", "fmt"]);

            log::debug!("Formatting command is {:?}", cmd);

            cmd
        }

        fn clippy_command(&self, req: impl CrateTypeRequest + EditionRequest) -> Command {
            let mut cmd = self.docker_command(Some(req.crate_type()));

            cmd.apply_crate_type(&req);
            cmd.apply_edition(&req);

            cmd.arg("clippy").args(&["cargo", "clippy"]);

            log::debug!("Clippy command is {:?}", cmd);

            cmd
        }

        fn miri_command(&self, req: impl EditionRequest) -> Command {
            let mut cmd = self.docker_command(None);
            cmd.apply_edition(req);

            cmd.arg("miri").args(&["cargo", "miri-playground"]);

            log::debug!("Miri command is {:?}", cmd);

            cmd
        }

        fn macro_expansion_command(&self, req: impl EditionRequest) -> Command {
            let mut cmd = self.docker_command(None);
            cmd.apply_edition(req);

            cmd.arg(&Channel::Nightly.container_name()).args(&[
                "cargo",
                "rustc",
                "--",
                "-Zunpretty=expanded",
            ]);

            log::debug!("Macro expansion command is {:?}", cmd);

            cmd
        }

        fn docker_command(&self, crate_type: Option<CrateType>) -> Command {
            let crate_type = crate_type.unwrap_or(CrateType::Binary);

            let mut mount_input_file = self.input_file.as_os_str().to_os_string();
            mount_input_file.push(":");
            mount_input_file.push("/playground/");
            mount_input_file.push(crate_type.file_name());

            let mut mount_output_dir = self.output_dir.as_os_str().to_os_string();
            mount_output_dir.push(":");
            mount_output_dir.push("/playground-result");

            let mut cmd = basic_secure_docker_command();

            cmd.arg("--volume")
                .arg(&mount_input_file)
                .arg("--volume")
                .arg(&mount_output_dir);

            cmd
        }
    }

    async fn run_command_with_timeout(mut command: Command) -> Result<std::process::Output> {
        use std::os::unix::process::ExitStatusExt;

        let timeout = DOCKER_PROCESS_TIMEOUT_HARD;

        let output = command.output().await.context(UnableToStartCompilerSnafu)?;

        // Exit early, in case we don't have the container
        if !output.status.success() {
            return Ok(output);
        }

        let output = String::from_utf8_lossy(&output.stdout);
        let id = output
            .lines()
            .next()
            .context(MissingCompilerIdSnafu)?
            .trim();

        // ----------

        let mut command = docker_command!("wait", id);

        let timed_out = match time::timeout(timeout, command.output()).await {
            Ok(Ok(o)) => {
                // Didn't time out, didn't fail to run
                let o = String::from_utf8_lossy(&o.stdout);
                let code = o
                    .lines()
                    .next()
                    .unwrap_or("")
                    .trim()
                    .parse()
                    .unwrap_or(i32::MAX);
                Ok(ExitStatusExt::from_raw(code))
            }
            Ok(e) => return e.context(UnableToWaitForCompilerSnafu), // Failed to run
            Err(e) => Err(e),                                        // Timed out
        };

        // ----------

        let mut command = docker_command!("logs", id);
        let mut output = command
            .output()
            .await
            .context(UnableToGetOutputFromCompilerSnafu)?;

        // ----------

        let mut command = docker_command!(
            "rm", // Kills container if still running
            "--force", id
        );
        command.stdout(std::process::Stdio::null());
        command
            .status()
            .await
            .context(UnableToRemoveCompilerSnafu)?;

        let code = timed_out.context(CompilerExecutionTimedOutSnafu { timeout })?;

        output.status = code;

        Ok(output)
    }

    async fn read(path: &Path) -> Result<Option<String>> {
        match fs::read_to_string(path).await {
            Ok(s) => Ok(Some(s)),
            Err(e) if e.kind() == ErrorKind::NotFound => Ok(None),
            Err(e) => Err(e).context(UnableToReadOutputSnafu),
        }
    }
}

#[derive(Debug, Copy, Clone, PartialEq, Eq)]
pub enum AssemblyFlavor {
    Att,
    Intel,
}

#[derive(Debug, Copy, Clone, PartialEq, Eq)]
pub enum DemangleAssembly {
    Demangle,
    Mangle,
}

#[derive(Debug, Copy, Clone, PartialEq, Eq)]
pub enum ProcessAssembly {
    Filter,
    Raw,
}

#[derive(Debug, Copy, Clone, PartialEq, Eq, strum::IntoStaticStr)]
pub enum CompileTarget {
    Assembly(AssemblyFlavor, DemangleAssembly, ProcessAssembly),
    LlvmIr,
    Mir,
    Hir,
    Wasm,
    WasmPack,
}

impl CompileTarget {
    fn extension(&self) -> &'static OsStr {
        let ext = match *self {
            CompileTarget::Assembly(_, _, _) => "s",
<<<<<<< HEAD
            CompileTarget::LlvmIr => "ll",
            CompileTarget::Mir => "mir",
            CompileTarget::Hir => "hir",
            CompileTarget::Wasm => "wat",
=======
            CompileTarget::LlvmIr            => "ll",
            CompileTarget::Mir               => "mir",
            CompileTarget::Hir               => "hir",
            CompileTarget::Wasm              => "wat",
            CompileTarget::WasmPack          => "wasm",
>>>>>>> 3c851d1c
        };
        OsStr::new(ext)
    }
}

impl fmt::Display for CompileTarget {
    fn fmt(&self, f: &mut fmt::Formatter<'_>) -> fmt::Result {
        use self::CompileTarget::*;

        match *self {
            Assembly(_, _, _) => "assembly".fmt(f),
<<<<<<< HEAD
            LlvmIr => "LLVM IR".fmt(f),
            Mir => "Rust MIR".fmt(f),
            Hir => "Rust HIR".fmt(f),
            Wasm => "WebAssembly".fmt(f),
=======
            LlvmIr            => "LLVM IR".fmt(f),
            Mir               => "Rust MIR".fmt(f),
            Hir               => "Rust HIR".fmt(f),
            Wasm              => "WebAssembly".fmt(f),
            WasmPack          => "WasmPack".fmt(f),
>>>>>>> 3c851d1c
        }
    }
}

#[derive(Debug, Copy, Clone, PartialEq, Eq, strum::IntoStaticStr)]
pub enum Channel {
    Stable,
    Beta,
    Nightly,
    WasmPack,
}

impl Channel {
    fn container_name(&self) -> &'static str {
        use self::Channel::*;

        match *self {
            Stable => "rust-stable",
            Beta => "rust-beta",
            Nightly => "rust-nightly",
            WasmPack => "rust-wasm-pack",
        }
    }
}

#[derive(Debug, Copy, Clone, PartialEq, Eq, strum::IntoStaticStr)]
pub enum Mode {
    Debug,
    Release,
}

#[derive(Debug, Copy, Clone, PartialEq, Eq, strum::IntoStaticStr)]
pub enum Edition {
    Rust2015,
    Rust2018,
    Rust2021, // TODO - add parallel tests for 2021
}

impl Edition {
    fn cargo_ident(&self) -> &'static str {
        use self::Edition::*;

        match *self {
            Rust2015 => "2015",
            Rust2018 => "2018",
            Rust2021 => "2021",
        }
    }
}

#[derive(Debug, Copy, Clone, PartialEq, Eq, strum::IntoStaticStr)]
pub enum CrateType {
    Binary,
    Library(LibraryType),
}

impl CrateType {
    fn file_name(&self) -> &'static str {
        use self::CrateType::*;

        match *self {
            Binary => "src/main.rs",
            Library(_) => "src/lib.rs",
        }
    }
}

#[derive(Debug, Copy, Clone, PartialEq, Eq, strum::IntoStaticStr)]
pub enum LibraryType {
    Lib,
    Dylib,
    Rlib,
    Staticlib,
    Cdylib,
    ProcMacro,
}

impl LibraryType {
    fn cargo_ident(&self) -> &'static str {
        use self::LibraryType::*;

        match *self {
            Lib => "lib",
            Dylib => "dylib",
            Rlib => "rlib",
            Staticlib => "staticlib",
            Cdylib => "cdylib",
            ProcMacro => "proc-macro",
        }
    }
}

trait DockerCommandExt {
    fn apply_crate_type(&mut self, req: impl CrateTypeRequest);
    fn apply_edition(&mut self, req: impl EditionRequest);
    fn apply_backtrace(&mut self, req: impl BacktraceRequest);
}

impl DockerCommandExt for Command {
    fn apply_crate_type(&mut self, req: impl CrateTypeRequest) {
        if let CrateType::Library(lib) = req.crate_type() {
            self.args(&[
                "--env",
                &format!("PLAYGROUND_CRATE_TYPE={}", lib.cargo_ident()),
            ]);
        }
    }

    fn apply_edition(&mut self, req: impl EditionRequest) {
        if let Some(edition) = req.edition() {
            self.args(&[
                "--env",
                &format!("PLAYGROUND_EDITION={}", edition.cargo_ident()),
            ]);
        }
    }

    fn apply_backtrace(&mut self, req: impl BacktraceRequest) {
        if req.backtrace() {
            self.args(&["--env", "RUST_BACKTRACE=1"]);
        }
    }
}

trait CrateTypeRequest {
    fn crate_type(&self) -> CrateType;
}

impl<R: CrateTypeRequest> CrateTypeRequest for &'_ R {
    fn crate_type(&self) -> CrateType {
        (*self).crate_type()
    }
}

trait EditionRequest {
    fn edition(&self) -> Option<Edition>;
}

impl<R: EditionRequest> EditionRequest for &'_ R {
    fn edition(&self) -> Option<Edition> {
        (*self).edition()
    }
}

trait BacktraceRequest {
    fn backtrace(&self) -> bool;
}

impl<R: BacktraceRequest> BacktraceRequest for &'_ R {
    fn backtrace(&self) -> bool {
        (*self).backtrace()
    }
}

#[derive(Debug, Clone)]
pub struct CompileRequest {
    pub target: CompileTarget,
    pub channel: Channel,
    pub crate_type: CrateType,
    pub mode: Mode,
    pub edition: Option<Edition>,
    pub tests: bool,
    pub backtrace: bool,
    pub code: String,
}

impl CrateTypeRequest for CompileRequest {
    fn crate_type(&self) -> CrateType {
        self.crate_type
    }
}

impl EditionRequest for CompileRequest {
    fn edition(&self) -> Option<Edition> {
        self.edition
    }
}

impl BacktraceRequest for CompileRequest {
    fn backtrace(&self) -> bool {
        self.backtrace
    }
}

#[derive(Debug, Clone)]
pub struct CompileResponse {
    pub success: bool,
    pub code: String,
    pub stdout: String,
    pub stderr: String,
}

#[derive(Debug, Clone)]
pub struct ExecuteRequest {
    pub channel: Channel,
    pub mode: Mode,
    pub edition: Option<Edition>,
    pub crate_type: CrateType,
    pub tests: bool,
    pub backtrace: bool,
    pub code: String,
}

impl CrateTypeRequest for ExecuteRequest {
    fn crate_type(&self) -> CrateType {
        self.crate_type
    }
}

impl EditionRequest for ExecuteRequest {
    fn edition(&self) -> Option<Edition> {
        self.edition
    }
}

impl BacktraceRequest for ExecuteRequest {
    fn backtrace(&self) -> bool {
        self.backtrace
    }
}

#[derive(Debug, Clone)]
pub struct ExecuteResponse {
    pub success: bool,
    pub stdout: String,
    pub stderr: String,
}

#[derive(Debug, Clone)]
pub struct FormatRequest {
    pub code: String,
    pub edition: Option<Edition>,
}

impl EditionRequest for FormatRequest {
    fn edition(&self) -> Option<Edition> {
        self.edition
    }
}

#[derive(Debug, Clone)]
pub struct FormatResponse {
    pub success: bool,
    pub code: String,
    pub stdout: String,
    pub stderr: String,
}

#[derive(Debug, Clone)]
pub struct ClippyRequest {
    pub code: String,
    pub edition: Option<Edition>,
    pub crate_type: CrateType,
}

impl CrateTypeRequest for ClippyRequest {
    fn crate_type(&self) -> CrateType {
        self.crate_type
    }
}

impl EditionRequest for ClippyRequest {
    fn edition(&self) -> Option<Edition> {
        self.edition
    }
}

#[derive(Debug, Clone)]
pub struct ClippyResponse {
    pub success: bool,
    pub stdout: String,
    pub stderr: String,
}

#[derive(Debug, Clone)]
pub struct MiriRequest {
    pub code: String,
    pub edition: Option<Edition>,
}

impl EditionRequest for MiriRequest {
    fn edition(&self) -> Option<Edition> {
        self.edition
    }
}

#[derive(Debug, Clone)]
pub struct MiriResponse {
    pub success: bool,
    pub stdout: String,
    pub stderr: String,
}

#[derive(Debug, Clone)]
pub struct MacroExpansionRequest {
    pub code: String,
    pub edition: Option<Edition>,
}

impl EditionRequest for MacroExpansionRequest {
    fn edition(&self) -> Option<Edition> {
        self.edition
    }
}

#[derive(Debug, Clone)]
pub struct MacroExpansionResponse {
    pub success: bool,
    pub stdout: String,
    pub stderr: String,
}

#[derive(Debug, Clone)]
pub struct WasmPackRequest {
    pub code: String,
    pub crate_type: CrateType,
    pub output_name: String,
}

impl Default for WasmPackRequest {
    fn default() -> Self {
        WasmPackRequest {
            code: String::from(""),
            crate_type: CrateType::Library(LibraryType::Rlib),
            output_name: "wasm".to_string(),
        }
    }
}

impl CrateTypeRequest for WasmPackRequest {
    fn crate_type(&self) -> CrateType { self.crate_type }
}

#[derive(Debug, Clone)]
pub struct WasmPackResponse {
    pub wasm_js: String,
    pub wasm_bg: String,
    pub success: bool,
    pub stdout: String,
    pub stderr: String,
}
#[cfg(test)]
mod test {
    use super::*;

    // Running the tests completely in parallel causes spurious
    // failures due to my resource-limited Docker
    // environment. Additionally, we have some tests that *require*
    // that no other Docker processes are running.
    fn one_test_at_a_time() -> impl Drop {
        use lazy_static::lazy_static;
        use std::sync::Mutex;

        lazy_static! {
            static ref DOCKER_SINGLETON: Mutex<()> = Default::default();
        }

        // We can't poison the empty tuple
        DOCKER_SINGLETON.lock().unwrap_or_else(|e| e.into_inner())
    }

    const HELLO_WORLD_CODE: &'static str = r#"
    fn main() {
        println!("Hello, world!");
    }
    "#;

    impl Default for ExecuteRequest {
        fn default() -> Self {
            ExecuteRequest {
                channel: Channel::Stable,
                crate_type: CrateType::Binary,
                mode: Mode::Debug,
                tests: false,
                code: HELLO_WORLD_CODE.to_string(),
                edition: None,
                backtrace: false,
            }
        }
    }

    impl Default for CompileRequest {
        fn default() -> Self {
            CompileRequest {
                target: CompileTarget::LlvmIr,
                channel: Channel::Stable,
                crate_type: CrateType::Binary,
                mode: Mode::Debug,
                tests: false,
                code: HELLO_WORLD_CODE.to_string(),
                edition: None,
                backtrace: false,
            }
        }
    }

    impl Default for ClippyRequest {
        fn default() -> Self {
            ClippyRequest {
                code: HELLO_WORLD_CODE.to_string(),
                crate_type: CrateType::Binary,
                edition: None,
            }
        }
    }

    #[test]
    fn basic_functionality() {
        let _singleton = one_test_at_a_time();
        let req = ExecuteRequest::default();

        let sb = Sandbox::new().expect("Unable to create sandbox");
        let resp = sb.execute(&req).expect("Unable to execute code");

        assert!(resp.stdout.contains("Hello, world!"));
    }

    const COMPILATION_MODE_CODE: &'static str = r#"
    #[cfg(debug_assertions)]
    fn main() {
        println!("Compiling in debug mode");
    }

    #[cfg(not(debug_assertions))]
    fn main() {
        println!("Compiling in release mode");
    }
    "#;

    #[test]
    fn debug_mode() {
        let _singleton = one_test_at_a_time();
        let req = ExecuteRequest {
            code: COMPILATION_MODE_CODE.to_string(),
            ..ExecuteRequest::default()
        };

        let sb = Sandbox::new().expect("Unable to create sandbox");
        let resp = sb.execute(&req).expect("Unable to execute code");

        assert!(resp.stdout.contains("debug mode"));
    }

    #[test]
    fn release_mode() {
        let _singleton = one_test_at_a_time();
        let req = ExecuteRequest {
            mode: Mode::Release,
            code: COMPILATION_MODE_CODE.to_string(),
            ..ExecuteRequest::default()
        };

        let sb = Sandbox::new().expect("Unable to create sandbox");
        let resp = sb.execute(&req).expect("Unable to execute code");

        assert!(resp.stdout.contains("release mode"));
    }

    static VERSION_CODE: &'static str = r#"
    use std::process::Command;

    fn main() {
        let output = Command::new("rustc").arg("--version").output().unwrap();
        let output = String::from_utf8(output.stdout).unwrap();
        println!("{}", output);
    }
    "#;

    #[test]
    fn stable_channel() {
        let _singleton = one_test_at_a_time();
        let req = ExecuteRequest {
            channel: Channel::Stable,
            code: VERSION_CODE.to_string(),
            ..ExecuteRequest::default()
        };

        let sb = Sandbox::new().expect("Unable to create sandbox");
        let resp = sb.execute(&req).expect("Unable to execute code");

        assert!(resp.stdout.contains("rustc"));
        assert!(!resp.stdout.contains("beta"));
        assert!(!resp.stdout.contains("nightly"));
    }

    #[test]
    fn beta_channel() {
        let _singleton = one_test_at_a_time();
        let req = ExecuteRequest {
            channel: Channel::Beta,
            code: VERSION_CODE.to_string(),
            ..ExecuteRequest::default()
        };

        let sb = Sandbox::new().expect("Unable to create sandbox");
        let resp = sb.execute(&req).expect("Unable to execute code");

        assert!(resp.stdout.contains("rustc"));
        assert!(resp.stdout.contains("beta"));
        assert!(!resp.stdout.contains("nightly"));
    }

    #[test]
    fn nightly_channel() {
        let _singleton = one_test_at_a_time();
        let req = ExecuteRequest {
            channel: Channel::Nightly,
            code: VERSION_CODE.to_string(),
            ..ExecuteRequest::default()
        };

        let sb = Sandbox::new().expect("Unable to create sandbox");
        let resp = sb.execute(&req).expect("Unable to execute code");

        assert!(resp.stdout.contains("rustc"));
        assert!(!resp.stdout.contains("beta"));
        assert!(resp.stdout.contains("nightly"));
    }

    // Code that will only work in Rust 2015
    const EDITION_CODE: &str = r#"
    fn main() {
        let async = true;
    }
    "#;

    const EDITION_ERROR: &str = "found keyword `async`";

    #[test]
    fn rust_edition_default() -> Result<()> {
        let _singleton = one_test_at_a_time();
        let req = ExecuteRequest {
            channel: Channel::Nightly,
            code: EDITION_CODE.to_string(),
            ..ExecuteRequest::default()
        };

        let resp = Sandbox::new()?.execute(&req)?;

        assert!(!resp.stderr.contains(EDITION_ERROR), "was: {}", resp.stderr);
        Ok(())
    }

    #[test]
    fn rust_edition_2015() -> Result<()> {
        let _singleton = one_test_at_a_time();
        let req = ExecuteRequest {
            channel: Channel::Nightly,
            code: EDITION_CODE.to_string(),
            edition: Some(Edition::Rust2015),
            ..ExecuteRequest::default()
        };

        let resp = Sandbox::new()?.execute(&req)?;

        assert!(!resp.stderr.contains(EDITION_ERROR), "was: {}", resp.stderr);
        Ok(())
    }

    #[test]
    fn rust_edition_2018() -> Result<()> {
        let _singleton = one_test_at_a_time();
        let req = ExecuteRequest {
            channel: Channel::Nightly,
            code: EDITION_CODE.to_string(),
            edition: Some(Edition::Rust2018),
            ..ExecuteRequest::default()
        };

        let resp = Sandbox::new()?.execute(&req)?;

        assert!(resp.stderr.contains(EDITION_ERROR), "was: {}", resp.stderr);
        Ok(())
    }

    const BACKTRACE_CODE: &str = r#"
    fn trigger_the_problem() {
        None::<u8>.unwrap();
    }

    fn main() {
        trigger_the_problem()
    }
    "#;

    const BACKTRACE_NOTE: &str =
        "run with `RUST_BACKTRACE=1` environment variable to display a backtrace";

    #[test]
    fn backtrace_disabled() -> Result<()> {
        let _singleton = one_test_at_a_time();
        let req = ExecuteRequest {
            code: BACKTRACE_CODE.to_string(),
            backtrace: false,
            ..ExecuteRequest::default()
        };

        let sb = Sandbox::new()?;
        let resp = sb.execute(&req)?;

        assert!(resp.stderr.contains(BACKTRACE_NOTE), "Was: {}", resp.stderr);
        assert!(
            !resp.stderr.contains("stack backtrace:"),
            "Was: {}",
            resp.stderr
        );

        Ok(())
    }

    #[test]
    fn backtrace_enabled() -> Result<()> {
        let _singleton = one_test_at_a_time();
        let req = ExecuteRequest {
            code: BACKTRACE_CODE.to_string(),
            backtrace: true,
            ..ExecuteRequest::default()
        };

        let sb = Sandbox::new()?;
        let resp = sb.execute(&req)?;

        assert!(
            !resp.stderr.contains(BACKTRACE_NOTE),
            "Was: {}",
            resp.stderr
        );
        assert!(
            resp.stderr.contains("stack backtrace:"),
            "Was: {}",
            resp.stderr
        );

        Ok(())
    }

    #[test]
    fn output_llvm_ir() {
        let _singleton = one_test_at_a_time();
        let req = CompileRequest {
            target: CompileTarget::LlvmIr,
            ..CompileRequest::default()
        };

        let sb = Sandbox::new().expect("Unable to create sandbox");
        let resp = sb.compile(&req).expect("Unable to compile code");

        assert!(resp.code.contains("ModuleID"));
        assert!(resp.code.contains("target datalayout"));
        assert!(resp.code.contains("target triple"));
    }

    #[test]
    fn output_assembly() {
        let _singleton = one_test_at_a_time();
        let req = CompileRequest {
            target: CompileTarget::Assembly(
                AssemblyFlavor::Att,
                DemangleAssembly::Mangle,
                ProcessAssembly::Raw,
            ),
            ..CompileRequest::default()
        };

        let sb = Sandbox::new().expect("Unable to create sandbox");
        let resp = sb.compile(&req).expect("Unable to compile code");

        assert!(resp.code.contains(".text"));
        assert!(resp.code.contains(".file"));
        assert!(resp.code.contains(".section"));
        assert!(resp.code.contains(".p2align"));
    }

    #[test]
    fn output_demangled_assembly() {
        let _singleton = one_test_at_a_time();
        let req = CompileRequest {
            target: CompileTarget::Assembly(
                AssemblyFlavor::Att,
                DemangleAssembly::Demangle,
                ProcessAssembly::Raw,
            ),
            ..CompileRequest::default()
        };

        let sb = Sandbox::new().expect("Unable to create sandbox");
        let resp = sb.compile(&req).expect("Unable to compile code");

        assert!(resp.code.contains("core::fmt::Arguments::new_v1"));
        assert!(resp.code.contains("std::io::stdio::_print@GOTPCREL"));
    }

    #[test]
    #[should_panic]
    fn output_filtered_assembly() {
        let _singleton = one_test_at_a_time();
        let req = CompileRequest {
            target: CompileTarget::Assembly(
                AssemblyFlavor::Att,
                DemangleAssembly::Mangle,
                ProcessAssembly::Filter,
            ),
            ..CompileRequest::default()
        };

        let sb = Sandbox::new().expect("Unable to create sandbox");
        let resp = sb.compile(&req).expect("Unable to compile code");

        assert!(resp.code.contains(".text"));
        assert!(resp.code.contains(".file"));
    }

    #[test]
    fn formatting_code() {
        let _singleton = one_test_at_a_time();
        let req = FormatRequest {
            code: "fn foo () { method_call(); }".to_string(),
            edition: None,
        };

        let sb = Sandbox::new().expect("Unable to create sandbox");
        let resp = sb.format(&req).expect("Unable to format code");

        let lines: Vec<_> = resp.code.lines().collect();

        assert_eq!(lines[0], "fn foo() {");
        assert_eq!(lines[1], "    method_call();");
        assert_eq!(lines[2], "}");
    }

    // Code that is only syntactically valid in Rust 2018
    const FORMAT_IN_EDITION_2018: &str = r#"fn main() { use std::num::ParseIntError; let result: Result<i32, ParseIntError> = try { "1".parse::<i32>()? + "2".parse::<i32>()? + "3".parse::<i32>()? }; assert_eq!(result, Ok(6)); }"#;

    const FORMAT_ERROR: &str = r#"error: expected identifier, found `"1"`"#;

    #[test]
    fn formatting_code_edition_2015() -> Result<()> {
        let _singleton = one_test_at_a_time();
        let req = FormatRequest {
            code: FORMAT_IN_EDITION_2018.to_string(),
            edition: Some(Edition::Rust2015),
        };

        let resp = Sandbox::new()?.format(&req)?;

        assert!(resp.stderr.contains(FORMAT_ERROR));
        Ok(())
    }

    #[test]
    fn formatting_code_edition_2018() -> Result<()> {
        let _singleton = one_test_at_a_time();
        let req = FormatRequest {
            code: FORMAT_IN_EDITION_2018.to_string(),
            edition: Some(Edition::Rust2018),
        };

        let resp = Sandbox::new()?.format(&req)?;
        assert!(!resp.stderr.contains(FORMAT_ERROR));

        let lines: Vec<_> = resp.code.lines().collect();
        assert_eq!(lines[0], r#"fn main() {"#);
        assert_eq!(lines[1], r#"    use std::num::ParseIntError;"#);
        assert_eq!(lines[2], r#"    let result: Result<i32, ParseIntError> ="#);
        assert_eq!(
            lines[3],
            r#"        try { "1".parse::<i32>()? + "2".parse::<i32>()? + "3".parse::<i32>()? };"#
        );
        assert_eq!(lines[4], r#"    assert_eq!(result, Ok(6));"#);
        assert_eq!(lines[5], r#"}"#);
        Ok(())
    }

    #[test]
    fn linting_code() {
        let _singleton = one_test_at_a_time();
        let code = r#"
        fn main() {
            let a = 0.0 / 0.0;
            println!("NaN is {}", a);
        }
        "#;

        let req = ClippyRequest {
            code: code.to_string(),
            ..ClippyRequest::default()
        };

        let sb = Sandbox::new().expect("Unable to create sandbox");
        let resp = sb.clippy(&req).expect("Unable to lint code");

        assert!(resp.stderr.contains("deny(clippy::eq_op)"));
        assert!(resp.stderr.contains("warn(clippy::zero_divided_by_zero)"));
    }

    #[test]
    fn linting_code_options() {
        let _singleton = one_test_at_a_time();
        let code = r#"
        use itertools::Itertools; // Edition 2018 feature

        fn example() {
            let a = 0.0 / 0.0;
            println!("NaN is {}", a);
        }
        "#;

        let req = ClippyRequest {
            code: code.to_string(),
            crate_type: CrateType::Library(LibraryType::Rlib),
            edition: Some(Edition::Rust2018),
        };

        let sb = Sandbox::new().expect("Unable to create sandbox");
        let resp = sb.clippy(&req).expect("Unable to lint code");

        assert!(resp.stderr.contains("deny(clippy::eq_op)"));
        assert!(resp.stderr.contains("warn(clippy::zero_divided_by_zero)"));
    }

    #[test]
    fn interpreting_code() -> Result<()> {
        let _singleton = one_test_at_a_time();
        let code = r#"
        fn main() {
            let mut a: [u8; 0] = [];
            unsafe { *a.get_unchecked_mut(1) = 1; }
        }
        "#;

        let req = MiriRequest {
            code: code.to_string(),
            edition: None,
        };

        let sb = Sandbox::new()?;
        let resp = sb.miri(&req)?;

        assert!(
            resp.stderr
                .contains("pointer must be in-bounds at offset 1"),
            "was: {}",
            resp.stderr
        );
        assert!(
            resp.stderr.contains("outside bounds of alloc"),
            "was: {}",
            resp.stderr
        );
        assert!(
            resp.stderr.contains("which has size 0"),
            "was: {}",
            resp.stderr
        );
        Ok(())
    }

    #[test]
    fn network_connections_are_disabled() {
        let _singleton = one_test_at_a_time();
        let code = r#"
            fn main() {
                match ::std::net::TcpStream::connect("google.com:80") {
                    Ok(_) => println!("Able to connect to the outside world"),
                    Err(e) => println!("Failed to connect {}, {:?}", e, e),
                }
            }
        "#;

        let req = ExecuteRequest {
            code: code.to_string(),
            ..ExecuteRequest::default()
        };

        let sb = Sandbox::new().expect("Unable to create sandbox");
        let resp = sb.execute(&req).expect("Unable to execute code");

        assert!(resp.stdout.contains("Failed to connect"));
    }

    #[test]
    fn memory_usage_is_limited() {
        let _singleton = one_test_at_a_time();
        let code = r#"
            fn main() {
                let megabyte = 1024 * 1024;
                let mut big = vec![0u8; 384 * megabyte];
                for i in &mut big { *i += 1; }
            }
        "#;

        let req = ExecuteRequest {
            code: code.to_string(),
            ..ExecuteRequest::default()
        };

        let sb = Sandbox::new().expect("Unable to create sandbox");
        let resp = sb.execute(&req).expect("Unable to execute code");

        assert!(resp.stderr.contains("Killed"));
    }

    #[test]
    fn wallclock_time_is_limited() {
        let _singleton = one_test_at_a_time();
        let code = r#"
            fn main() {
                let a_long_time = std::time::Duration::from_secs(20);
                std::thread::sleep(a_long_time);
            }
        "#;

        let req = ExecuteRequest {
            code: code.to_string(),
            ..ExecuteRequest::default()
        };

        let sb = Sandbox::new().expect("Unable to create sandbox");
        let resp = sb.execute(&req).expect("Unable to execute code");

        assert!(resp.stderr.contains("Killed"));
    }

    #[test]
    fn wallclock_time_is_limited_from_outside() {
        let _singleton = one_test_at_a_time();
        let code = r##"
            use std::{process::Command, thread, time::Duration};

            fn main() {
                let output = Command::new("pgrep").args(&["timeout"]).output().unwrap();
                assert!(output.status.success());

                let out = String::from_utf8(output.stdout).expect("Unable to parse output");
                let timeout_pid: u32 = out.trim().parse().expect("Unable to find timeout PID");

                let output = Command::new("sh")
                    .args(&["-c", &format!("kill -s STOP {}", timeout_pid)])
                    .output()
                    .unwrap();
                assert!(output.status.success());

                for _ in 0.. {
                    thread::sleep(Duration::from_secs(1));
                }
            }
        "##;

        #[tokio::main]
        async fn docker_process_count() -> usize {
            let mut cmd = docker_command!("ps", "-a");
            let output = cmd.output().await.expect("Unable to get process count");
            let output = String::from_utf8_lossy(&output.stdout);
            // Skip one line of header
            output.lines().skip(1).count()
        }

        assert_eq!(
            0,
            docker_process_count(),
            "There must be no running docker processes"
        );

        let req = ExecuteRequest {
            code: code.to_string(),
            ..ExecuteRequest::default()
        };

        let sb = Sandbox::new().expect("Unable to create sandbox");
        match sb.execute(&req) {
            Ok(_) => panic!("Expected an error"),
            Err(Error::CompilerExecutionTimedOut { .. }) => { /* Ok */ }
            Err(e) => panic!("Got the wrong error: {}", e),
        }

        assert_eq!(
            0,
            docker_process_count(),
            "A docker process continues to run"
        );
    }

    #[test]
    fn number_of_pids_is_limited() {
        let _singleton = one_test_at_a_time();
        let forkbomb = r##"
            fn main() {
                ::std::process::Command::new("sh").arg("-c").arg(r#"
                    z() {
                        z&
                        z
                    }
                    z
                "#).status().unwrap();
            }
        "##;

        let req = ExecuteRequest {
            code: forkbomb.to_string(),
            ..ExecuteRequest::default()
        };

        let sb = Sandbox::new().expect("Unable to create sandbox");
        let resp = sb.execute(&req).expect("Unable to execute code");

        assert!(resp.stderr.contains("Cannot fork"));
    }
}<|MERGE_RESOLUTION|>--- conflicted
+++ resolved
@@ -124,39 +124,7 @@
 
     // Greatly inspired from https://gitlab.com/strwrite/seed-playground
     pub fn wasm_pack(&self, req: &WasmPackRequest) -> Result<WasmPackResponse> {
-        use CompileTarget::*;
-        use CrateType::*;
-
-        let compile_req = CompileRequest{
-            backtrace: false, 
-            channel: Channel::WasmPack,
-            code: req.code.clone(),
-            crate_type: Library(LibraryType::Cdylib),
-            edition: Some(Edition::Rust2018),
-            mode: Mode::Debug,
-            target: WasmPack,
-            tests: false,
-        };
-        let res = self.compile(&compile_req)?;
-        let js_file =
-            fs::read_dir(&self.output_dir)
-            .context(UnableToReadOutput)?
-            .flat_map(|entry| entry)
-            .map(|entry| entry.path())
-            .find(|path| path.extension() == Some(OsStr::new("js")));
-
-        let js_code = match js_file {
-            Some(file) => read(&file)?.unwrap_or_else(String::new),
-            None => String::new() // TODO: return proper error?
-        };
-
-        Ok(WasmPackResponse {
-            success: res.success,
-            stdout: res.stdout,
-            stderr: res.stderr,
-            wasm_bg: res.code,
-            wasm_js: js_code
-        })
+        self.runtime.block_on(self.sandbox.wasm_pack(req))
     }
 
     pub fn format(&self, req: &FormatRequest) -> Result<FormatResponse> {
@@ -192,139 +160,7 @@
     }
 
     pub fn version_miri(&self) -> Result<Version> {
-<<<<<<< HEAD
         self.runtime.block_on(self.sandbox.version_miri())
-=======
-        let mut command = basic_secure_docker_command();
-        command.args(&["miri", "cargo", "miri", "--version"]);
-        self.cargo_tool_version(command)
-    }
-
-    // Parses versions of the shape `toolname 0.0.0 (0000000 0000-00-00)`
-    fn cargo_tool_version(&self, command: Command) -> Result<Version> {
-        let output = run_command_with_timeout(command)?;
-        let version_output = vec_to_str(output.stdout)?;
-        let mut parts = version_output.split_whitespace().fuse().skip(1);
-
-        let release = parts.next().unwrap_or("").into();
-        let commit_hash = parts.next().unwrap_or("").trim_start_matches('(').into();
-        let commit_date = parts.next().unwrap_or("").trim_end_matches(')').into();
-
-        Ok(Version { release, commit_hash, commit_date })
-    }
-
-    fn write_source_code(&self, code: &str) -> Result<()> {
-        fs::write(&self.input_file, code).context(UnableToCreateSourceFile)?;
-        fs::set_permissions(&self.input_file, wide_open_permissions()).context(UnableToSetSourcePermissions)?;
-
-        log::debug!("Wrote {} bytes of source to {}", code.len(), self.input_file.display());
-        Ok(())
-    }
-
-    fn compile_command(&self, target: CompileTarget, channel: Channel, mode: Mode, tests: bool, req: impl CrateTypeRequest + EditionRequest + BacktraceRequest) -> Command {
-        let mut cmd = self.docker_command(Some(req.crate_type()));
-        set_execution_environment(&mut cmd, Some(target), &req);
-
-        let execution_cmd = build_execution_command(Some(target), channel, mode, &req, tests);
-
-        cmd.arg(&channel.container_name()).args(&execution_cmd);
-
-        log::debug!("Compilation command is {:?}", cmd);
-
-        cmd
-    }
-
-    fn execute_command(&self, channel: Channel, mode: Mode, tests: bool, req: impl CrateTypeRequest + EditionRequest + BacktraceRequest) -> Command {
-        let mut cmd = self.docker_command(Some(req.crate_type()));
-        set_execution_environment(&mut cmd, None, &req);
-
-        let execution_cmd = build_execution_command(None, channel, mode, &req, tests);
-
-        cmd.arg(&channel.container_name()).args(&execution_cmd);
-
-        log::debug!("Execution command is {:?}", cmd);
-
-        cmd
-    }
-
-    fn format_command(&self, req: impl EditionRequest) -> Command {
-        let crate_type = CrateType::Binary;
-
-        let mut cmd = self.docker_command(Some(crate_type));
-
-        cmd.apply_edition(req);
-
-        cmd.arg("rustfmt").args(&["cargo", "fmt"]);
-
-        log::debug!("Formatting command is {:?}", cmd);
-
-        cmd
-    }
-
-    fn clippy_command(&self, req: impl CrateTypeRequest + EditionRequest) -> Command {
-        let mut cmd = self.docker_command(Some(req.crate_type()));
-
-        cmd.apply_crate_type(&req);
-        cmd.apply_edition(&req);
-
-        cmd.arg("clippy").args(&["cargo", "clippy"]);
-
-        log::debug!("Clippy command is {:?}", cmd);
-
-        cmd
-    }
-
-    fn miri_command(&self, req: impl EditionRequest) -> Command {
-        let mut cmd = self.docker_command(None);
-        cmd.apply_edition(req);
-
-        cmd.arg("miri").args(&["cargo", "miri-playground"]);
-
-        log::debug!("Miri command is {:?}", cmd);
-
-        cmd
-    }
-
-    fn macro_expansion_command(&self, req: impl EditionRequest) -> Command {
-        let mut cmd = self.docker_command(None);
-        cmd.apply_edition(req);
-
-        cmd.arg(&Channel::Nightly.container_name()).args(&[
-            "cargo",
-            "rustc",
-            "--",
-            "-Zunpretty=expanded",
-        ]);
-
-        log::debug!("Macro expansion command is {:?}", cmd);
-
-        cmd
-    }
-
-    fn docker_command(&self, crate_type: Option<CrateType>) -> Command {
-        let crate_type = crate_type.unwrap_or(CrateType::Binary);
-
-        let mut mount_input_file = self.input_file.as_os_str().to_os_string();
-        mount_input_file.push(":");
-        mount_input_file.push("/playground/");
-        mount_input_file.push(crate_type.file_name());
-
-        let mut mount_output_dir = self.output_dir.as_os_str().to_os_string();
-        mount_output_dir.push(":");
-        mount_output_dir.push("/playground-result");
-
-        // let mut mount_output_wasm = self.scratch.as_path().join("pkg").as_os_str().to_os_string();
-        // mount_output_wasm.push(":");
-        // mount_output_wasm.push("/playground/pkg");
-        let mut cmd = basic_secure_docker_command();
-
-        cmd
-            .arg("--volume").arg(&mount_input_file)
-            // .arg("--volume").arg(&mount_output_wasm)
-            .arg("--volume").arg(&mount_output_dir);
-
-        cmd
->>>>>>> 3c851d1c
     }
 }
 
@@ -426,8 +262,8 @@
             LlvmIr => cmd.push("--emit=llvm-ir"),
             Mir => cmd.push("--emit=mir"),
             Hir => cmd.push("-Zunpretty=hir"),
-<<<<<<< HEAD
             Wasm => { /* handled by cargo-wasm wrapper */ }
+            WasmPack => { /* handled by cargo-wasmpack wrapper */ }
         }
     }
 
@@ -439,18 +275,6 @@
     target: Option<CompileTarget>,
     req: impl CrateTypeRequest + EditionRequest + BacktraceRequest,
 ) {
-=======
-            Wasm => { /* handled by cargo-wasm wrapper */ },
-            WasmPack => { /* handled by cargo-wasmpack wrapper */ },
-         }
-    }   
-    log::debug!("{:?}", &cmd);
-    cmd
-}
-
-
-fn set_execution_environment(cmd: &mut Command, target: Option<CompileTarget>, req: impl CrateTypeRequest + EditionRequest + BacktraceRequest) {
->>>>>>> 3c851d1c
     use self::CompileTarget::*;
 
     if let Some(Wasm) = target {
@@ -462,7 +286,6 @@
     cmd.apply_edition(&req);
     cmd.apply_backtrace(&req);
 }
-
 pub mod fut {
     use snafu::prelude::*;
     use std::{
@@ -479,16 +302,16 @@
         vec_to_str, wide_open_permissions, BacktraceRequest, Channel, ClippyRequest,
         ClippyResponse, CompileRequest, CompileResponse, CompileTarget,
         CompilerExecutionTimedOutSnafu, CrateInformation, CrateInformationInner, CrateType,
-        CrateTypeRequest, DemangleAssembly, DockerCommandExt, EditionRequest, ExecuteRequest,
-        ExecuteResponse, FormatRequest, FormatResponse, MacroExpansionRequest,
-        MacroExpansionResponse, MiriRequest, MiriResponse, MissingCompilerIdSnafu, Mode,
-        OutputMissingSnafu, ProcessAssembly, Result, UnableToCreateOutputDirSnafu,
-        UnableToCreateSourceFileSnafu, UnableToCreateTempDirSnafu,
+        CrateTypeRequest, DemangleAssembly, DockerCommandExt, Edition, EditionRequest,
+        ExecuteRequest, ExecuteResponse, FormatRequest, FormatResponse, LibraryType,
+        MacroExpansionRequest, MacroExpansionResponse, MiriRequest, MiriResponse,
+        MissingCompilerIdSnafu, Mode, OutputMissingSnafu, ProcessAssembly, Result,
+        UnableToCreateOutputDirSnafu, UnableToCreateSourceFileSnafu, UnableToCreateTempDirSnafu,
         UnableToGetOutputFromCompilerSnafu, UnableToParseCrateInformationSnafu,
         UnableToReadOutputSnafu, UnableToRemoveCompilerSnafu, UnableToSetOutputPermissionsSnafu,
         UnableToSetSourcePermissionsSnafu, UnableToStartCompilerSnafu,
         UnableToWaitForCompilerSnafu, Version, VersionDateMissingSnafu, VersionHashMissingSnafu,
-        VersionReleaseMissingSnafu, DOCKER_PROCESS_TIMEOUT_HARD,
+        VersionReleaseMissingSnafu, WasmPackRequest, WasmPackResponse, DOCKER_PROCESS_TIMEOUT_HARD,
     };
 
     pub struct Sandbox {
@@ -521,7 +344,27 @@
                 output_dir,
             })
         }
-
+        // The compiler writes the file to a name like
+        // `compilation-3b75174cac3d47fb.ll`, so we just find the
+        // first with the right extension.
+        async fn path_to_first_file_with_extension(
+            &self,
+            dir: &Path,
+            extension: &OsStr,
+        ) -> Result<Option<PathBuf>> {
+            let mut files = fs::read_dir(dir).await.context(UnableToReadOutputSnafu)?;
+
+            while let Some(entry) = files.next_entry().await.transpose() {
+                if let Ok(entry) = entry {
+                    let path = entry.path();
+                    if path.extension() == Some(extension) {
+                        return Ok(Some(path));
+                    }
+                }
+            }
+
+            Ok(None)
+        }
         pub async fn compile(&self, req: &CompileRequest) -> Result<CompileResponse> {
             self.write_source_code(&req.code).await?;
 
@@ -529,29 +372,9 @@
 
             let output = run_command_with_timeout(command).await?;
 
-            // The compiler writes the file to a name like
-            // `compilation-3b75174cac3d47fb.ll`, so we just find the
-            // first with the right extension.
-            async fn path_to_first_file_with_extension(
-                dir: &Path,
-                extension: &OsStr,
-            ) -> Result<Option<PathBuf>> {
-                let mut files = fs::read_dir(dir).await.context(UnableToReadOutputSnafu)?;
-
-                while let Some(entry) = files.next_entry().await.transpose() {
-                    if let Ok(entry) = entry {
-                        let path = entry.path();
-                        if path.extension() == Some(extension) {
-                            return Ok(Some(path));
-                        }
-                    }
-                }
-
-                Ok(None)
-            }
-
-            let file =
-                path_to_first_file_with_extension(&self.output_dir, req.target.extension()).await?;
+            let file = self
+                .path_to_first_file_with_extension(&self.output_dir, req.target.extension())
+                .await?;
             let stdout = vec_to_str(output.stdout)?;
             let mut stderr = vec_to_str(output.stderr)?;
 
@@ -605,7 +428,36 @@
                 stderr: vec_to_str(output.stderr)?,
             })
         }
-
+        // Greatly inspired from https://gitlab.com/strwrite/seed-playground
+        pub async fn wasm_pack(&self, req: &WasmPackRequest) -> Result<WasmPackResponse> {
+            use CompileTarget::*;
+            use CrateType::*;
+
+            let compile_req = CompileRequest {
+                backtrace: false,
+                channel: Channel::WasmPack,
+                code: req.code.clone(),
+                crate_type: Library(LibraryType::Cdylib),
+                edition: Some(Edition::Rust2018),
+                mode: Mode::Debug,
+                target: WasmPack,
+                tests: false,
+            };
+            let res = self.compile(&compile_req).await?;
+            let js_file = self.path_to_first_file_with_extension(&self.output_dir, OsStr::new("js")).await?;
+            let js_code = match js_file {
+                Some(file) => read(&file).await?.unwrap_or_else(String::new),
+                None => String::new(), // TODO: return proper error?
+            };
+
+            Ok(WasmPackResponse {
+                success: res.success,
+                stdout: res.stdout,
+                stderr: res.stderr,
+                wasm_bg: res.code,
+                wasm_js: js_code,
+            })
+        }
         pub async fn format(&self, req: &FormatRequest) -> Result<FormatResponse> {
             self.write_source_code(&req.code).await?;
             let command = self.format_command(req);
@@ -992,18 +844,11 @@
     fn extension(&self) -> &'static OsStr {
         let ext = match *self {
             CompileTarget::Assembly(_, _, _) => "s",
-<<<<<<< HEAD
             CompileTarget::LlvmIr => "ll",
             CompileTarget::Mir => "mir",
             CompileTarget::Hir => "hir",
             CompileTarget::Wasm => "wat",
-=======
-            CompileTarget::LlvmIr            => "ll",
-            CompileTarget::Mir               => "mir",
-            CompileTarget::Hir               => "hir",
-            CompileTarget::Wasm              => "wat",
-            CompileTarget::WasmPack          => "wasm",
->>>>>>> 3c851d1c
+            CompileTarget::WasmPack => "wasm",
         };
         OsStr::new(ext)
     }
@@ -1015,18 +860,11 @@
 
         match *self {
             Assembly(_, _, _) => "assembly".fmt(f),
-<<<<<<< HEAD
             LlvmIr => "LLVM IR".fmt(f),
             Mir => "Rust MIR".fmt(f),
             Hir => "Rust HIR".fmt(f),
             Wasm => "WebAssembly".fmt(f),
-=======
-            LlvmIr            => "LLVM IR".fmt(f),
-            Mir               => "Rust MIR".fmt(f),
-            Hir               => "Rust HIR".fmt(f),
-            Wasm              => "WebAssembly".fmt(f),
-            WasmPack          => "WasmPack".fmt(f),
->>>>>>> 3c851d1c
+            WasmPack => "WasmPack".fmt(f),
         }
     }
 }
@@ -1357,7 +1195,9 @@
 }
 
 impl CrateTypeRequest for WasmPackRequest {
-    fn crate_type(&self) -> CrateType { self.crate_type }
+    fn crate_type(&self) -> CrateType {
+        self.crate_type
+    }
 }
 
 #[derive(Debug, Clone)]
