#![deny(rust_2018_idioms)]

use serde::{Deserialize, Serialize};
use snafu::Snafu;
use std::{
    convert::TryFrom,
    env,
    net::SocketAddr,
    path::{Path, PathBuf},
    sync::Arc,
    time::Duration,
};

const DEFAULT_ADDRESS: &str = "127.0.0.1";
const DEFAULT_PORT: u16 = 5000;
const DEFAULT_LOG_FILE: &str = "access-log.csv";

mod asm_cleanup;
mod gist;
mod sandbox;
mod server_axum;
mod server_iron;

const ONE_HOUR_IN_SECONDS: u32 = 60 * 60;
const ONE_HOUR: Duration = Duration::from_secs(ONE_HOUR_IN_SECONDS as u64);
const ONE_DAY: Duration = Duration::from_secs(60 * 60 * 24);
const ONE_YEAR: Duration = Duration::from_secs(60 * 60 * 24 * 365);

const SANDBOX_CACHE_TIME_TO_LIVE: Duration = ONE_HOUR;

fn main() {
    // Dotenv may be unable to load environment variables, but that's ok in production
    let _ = dotenv::dotenv();
    openssl_probe::init_ssl_cert_env_vars();
    env_logger::init();

<<<<<<< HEAD
    let config = Config::from_env();

    if config.use_axum() {
        server_axum::serve(config);
    } else {
        server_iron::serve(config);
    }
}

struct Config {
    axum_enabled: bool,
    address: String,
    cors_enabled: bool,
    gh_token: String,
    logfile: String,
    metrics_token: Option<String>,
    port: u16,
    root: PathBuf,
}

impl Config {
    fn from_env() -> Self {
        let root: PathBuf = env::var_os("PLAYGROUND_UI_ROOT")
            .expect("Must specify PLAYGROUND_UI_ROOT")
            .into();

        let address =
            env::var("PLAYGROUND_UI_ADDRESS").unwrap_or_else(|_| DEFAULT_ADDRESS.to_string());
        let port = env::var("PLAYGROUND_UI_PORT")
            .ok()
            .and_then(|p| p.parse().ok())
            .unwrap_or(DEFAULT_PORT);

        let gh_token =
            env::var("PLAYGROUND_GITHUB_TOKEN").expect("Must specify PLAYGROUND_GITHUB_TOKEN");
        let metrics_token = env::var("PLAYGROUND_METRICS_TOKEN").ok();

        let logfile =
            env::var("PLAYGROUND_LOG_FILE").unwrap_or_else(|_| DEFAULT_LOG_FILE.to_string());
        let cors_enabled = env::var_os("PLAYGROUND_CORS_ENABLED").is_some();

        let axum_enabled = env::var_os("PLAYGROUND_SERVER_AXUM").is_some();

        Self {
            address,
            axum_enabled,
            cors_enabled,
            gh_token,
            logfile,
            metrics_token,
            port,
            root,
        }
=======
    let root: PathBuf = env::var_os("PLAYGROUND_UI_ROOT").expect("Must specify PLAYGROUND_UI_ROOT").into();
    let gh_token = env::var("PLAYGROUND_GITHUB_TOKEN").expect("Must specify PLAYGROUND_GITHUB_TOKEN");

    let address = env::var("PLAYGROUND_UI_ADDRESS").unwrap_or_else(|_| DEFAULT_ADDRESS.to_string());
    let port = env::var("PLAYGROUND_UI_PORT").ok().and_then(|p| p.parse().ok()).unwrap_or(DEFAULT_PORT);
    let logfile = env::var("PLAYGROUND_LOG_FILE").unwrap_or_else(|_| DEFAULT_LOG_FILE.to_string());
    let cors_enabled = env::var_os("PLAYGROUND_CORS_ENABLED").is_some();
    let metrics_token = env::var("PLAYGROUND_METRICS_TOKEN").ok();

    let files = Staticfile::new(&root).expect("Unable to open root directory");
    let mut files = Chain::new(files);
    let one_day = Duration::new(ONE_DAY_IN_SECONDS, 0);
    let one_year = Duration::new(ONE_YEAR_IN_SECONDS, 0);

    files.link_after(ModifyWith::new(Cache::new(one_day)));
    files.link_after(Prefix::new(&["assets"], Cache::new(one_year)));
    files.link_after(GuessContentType::new(ContentType::html().0));

    let mut gist_router = Router::new();
    gist_router.post("/", meta_gist_create, "gist_create");
    gist_router.get("/:id", meta_gist_get, "gist_get");

    let mut mount = Mount::new();
    mount.mount("/", files);
    mount.mount("/compile", compile);
    mount.mount("/execute", execute);
    mount.mount("/format", format);
    mount.mount("/clippy", clippy);
    mount.mount("/miri", miri);
    mount.mount("/macro-expansion", macro_expansion);
    mount.mount("/meta/crates", meta_crates);
    mount.mount("/meta/version/stable", meta_version_stable);
    mount.mount("/meta/version/beta", meta_version_beta);
    mount.mount("/meta/version/nightly", meta_version_nightly);
    mount.mount("/meta/version/rustfmt", meta_version_rustfmt);
    mount.mount("/meta/version/clippy", meta_version_clippy);
    mount.mount("/meta/version/miri", meta_version_miri);
    mount.mount("/meta/gist", gist_router);
    mount.mount("/evaluate.json", evaluate);
    mount.mount("/wasm-pack", wasm_pack);

    mount.mount("/metrics", metrics);

    let mut chain = Chain::new(mount);
    let file_logger = FileLogger::new(logfile).expect("Unable to create file logger");
    let logger = StatisticLogger::new(file_logger);
    let rewrite = Rewrite::new(vec![vec!["help".into()]], "/index.html".into());
    let gh_token = GhToken::new(gh_token);

    chain.link_around(logger);
    chain.link_before(rewrite);
    chain.link_before(gh_token);

    if let Some(metrics_token) = metrics_token {
        let metrics_token = MetricsToken::new(metrics_token);
        chain.link_before(metrics_token);
>>>>>>> 3c851d1c
    }

    fn use_axum(&self) -> bool {
        self.axum_enabled
    }

    fn root_path(&self) -> &Path {
        &self.root
    }

    fn asset_path(&self) -> PathBuf {
        self.root.join("assets")
    }

    fn use_cors(&self) -> bool {
        self.cors_enabled
    }

    fn metrics_token(&self) -> Option<MetricsToken> {
        self.metrics_token.clone().map(|t| MetricsToken(t.into()))
    }

    fn github_token(&self) -> GhToken {
        GhToken(self.gh_token.clone().into())
    }
<<<<<<< HEAD
=======
}

// This is a backwards compatibilty shim. The Rust homepage and the
// documentation use this to run code in place.
fn evaluate(req: &mut Request<'_, '_>) -> IronResult<Response> {
    with_sandbox(req, |sandbox, req: EvaluateRequest| {
        let req = req.try_into()?;
        track_metric_force_endpoint(req, metrics::Endpoint::Evaluate, |req| {
            sandbox.execute(&req)
        })
        .map(EvaluateResponse::from)
        .context(Evaluation)
    })
}

fn wasm_pack(req: &mut Request<'_, '_>) -> IronResult<Response>{
    with_sandbox(req, |sandbox, req: WasmPackRequest| {
        let req = req.try_into()?;
        sandbox
            .wasm_pack(&req)
            .map(WasmPackResponse::from)
            .context(WasmPack)
    })
}

fn with_sandbox<Req, Resp, F>(req: &mut Request<'_, '_>, f: F) -> IronResult<Response>
where
    F: FnOnce(Sandbox, Req) -> Result<Resp>,
    Req: DeserializeOwned + Clone + Any + 'static,
    Resp: Serialize,
{
    serialize_to_response(run_handler(req, f))
}

fn with_sandbox_no_request<Resp, F>(f: F) -> IronResult<Response>
where
    F: FnOnce(Sandbox) -> Result<Resp>,
    Resp: Serialize,
{
    serialize_to_response(run_handler_no_request(f))
}
>>>>>>> 3c851d1c

    fn server_socket_addr(&self) -> SocketAddr {
        let address = self.address.parse().expect("Invalid address");
        SocketAddr::new(address, self.port)
    }
}

#[derive(Debug, Clone)]
struct GhToken(Arc<String>);

impl GhToken {
    fn new(token: String) -> Self {
        GhToken(Arc::new(token))
    }
}

#[derive(Debug, Clone)]
struct MetricsToken(Arc<String>);

impl MetricsToken {
    fn new(token: String) -> Self {
        MetricsToken(Arc::new(token))
    }
}

mod metrics {
    use futures::future::BoxFuture;
    use lazy_static::lazy_static;
    use prometheus::{self, register_histogram_vec, HistogramVec};
    use regex::Regex;
    use std::{future::Future, time::Instant};

    use crate::sandbox::{self, Channel, CompileTarget, CrateType, Edition, Mode};

    lazy_static! {
        pub(crate) static ref REQUESTS: HistogramVec = register_histogram_vec!(
            "playground_request_duration_seconds",
            "Number of requests made",
            Labels::LABELS,
            vec![0.1, 1.0, 2.5, 5.0, 10.0, 15.0]
        )
        .unwrap();
    }

    #[derive(Debug, Copy, Clone, strum::IntoStaticStr)]
    pub(crate) enum Endpoint {
        Compile,
        Execute,
        Format,
        Miri,
        Clippy,
        MacroExpansion,
        MetaCrates,
        MetaVersionStable,
        MetaVersionBeta,
        MetaVersionNightly,
        MetaVersionRustfmt,
        MetaVersionClippy,
        MetaVersionMiri,
        Evaluate,
    }

    #[derive(Debug, Copy, Clone, strum::IntoStaticStr)]
    pub(crate) enum Outcome {
        Success,
        ErrorServer,
        ErrorTimeoutSoft,
        ErrorTimeoutHard,
        ErrorUserCode,
    }

    #[derive(Debug, Copy, Clone)]
    pub(crate) struct Labels {
        endpoint: Endpoint,
        outcome: Outcome,

        target: Option<CompileTarget>,
        channel: Option<Channel>,
        mode: Option<Mode>,
        edition: Option<Option<Edition>>,
        crate_type: Option<CrateType>,
        tests: Option<bool>,
        backtrace: Option<bool>,
    }

    impl Labels {
        const COUNT: usize = 9;

        const LABELS: &'static [&'static str; Self::COUNT] = &[
            "endpoint",
            "outcome",
            "target",
            "channel",
            "mode",
            "edition",
            "crate_type",
            "tests",
            "backtrace",
        ];

        fn to_values(&self) -> [&'static str; Self::COUNT] {
            let Self {
                endpoint,
                outcome,
                target,
                channel,
                mode,
                edition,
                crate_type,
                tests,
                backtrace,
            } = *self;

            fn b(v: Option<bool>) -> &'static str {
                v.map_or("", |v| if v { "true" } else { "false" })
            }

            let target = target.map_or("", Into::into);
            let channel = channel.map_or("", Into::into);
            let mode = mode.map_or("", Into::into);
            let edition = match edition {
                None => "",
                Some(None) => "Unspecified",
                Some(Some(v)) => v.into(),
            };
            let crate_type = crate_type.map_or("", Into::into);
            let tests = b(tests);
            let backtrace = b(backtrace);

            [
                endpoint.into(),
                outcome.into(),
                target,
                channel,
                mode,
                edition,
                crate_type,
                tests,
                backtrace,
            ]
        }
    }

    pub(crate) trait GenerateLabels {
        fn generate_labels(&self, outcome: Outcome) -> Labels;
    }

    impl<T> GenerateLabels for &'_ T
    where
        T: GenerateLabels,
    {
        fn generate_labels(&self, outcome: Outcome) -> Labels {
            T::generate_labels(self, outcome)
        }
    }

    impl GenerateLabels for sandbox::CompileRequest {
        fn generate_labels(&self, outcome: Outcome) -> Labels {
            let Self {
                target,
                channel,
                crate_type,
                mode,
                edition,
                tests,
                backtrace,
                code: _,
            } = *self;

            Labels {
                endpoint: Endpoint::Compile,
                outcome,

                target: Some(target),
                channel: Some(channel),
                mode: Some(mode),
                edition: Some(edition),
                crate_type: Some(crate_type),
                tests: Some(tests),
                backtrace: Some(backtrace),
            }
        }
    }

    impl GenerateLabels for sandbox::ExecuteRequest {
        fn generate_labels(&self, outcome: Outcome) -> Labels {
            let Self {
                channel,
                mode,
                edition,
                crate_type,
                tests,
                backtrace,
                code: _,
            } = *self;

            Labels {
                endpoint: Endpoint::Execute,
                outcome,

                target: None,
                channel: Some(channel),
                mode: Some(mode),
                edition: Some(edition),
                crate_type: Some(crate_type),
                tests: Some(tests),
                backtrace: Some(backtrace),
            }
        }
    }

    impl GenerateLabels for sandbox::FormatRequest {
        fn generate_labels(&self, outcome: Outcome) -> Labels {
            let Self { edition, code: _ } = *self;

            Labels {
                endpoint: Endpoint::Format,
                outcome,

                target: None,
                channel: None,
                mode: None,
                edition: Some(edition),
                crate_type: None,
                tests: None,
                backtrace: None,
            }
        }
    }

    impl GenerateLabels for sandbox::ClippyRequest {
        fn generate_labels(&self, outcome: Outcome) -> Labels {
            let Self {
                code: _,
                edition,
                crate_type,
            } = *self;

            Labels {
                endpoint: Endpoint::Clippy,
                outcome,

                target: None,
                channel: None,
                mode: None,
                edition: Some(edition),
                crate_type: Some(crate_type),
                tests: None,
                backtrace: None,
            }
        }
    }

    impl GenerateLabels for sandbox::MiriRequest {
        fn generate_labels(&self, outcome: Outcome) -> Labels {
            let Self { code: _, edition } = *self;

            Labels {
                endpoint: Endpoint::Miri,
                outcome,

                target: None,
                channel: None,
                mode: None,
                edition: Some(edition),
                crate_type: None,
                tests: None,
                backtrace: None,
            }
        }
    }

    impl GenerateLabels for sandbox::MacroExpansionRequest {
        fn generate_labels(&self, outcome: Outcome) -> Labels {
            let Self { code: _, edition } = *self;

            Labels {
                endpoint: Endpoint::MacroExpansion,
                outcome,

                target: None,
                channel: None,
                mode: None,
                edition: Some(edition),
                crate_type: None,
                tests: None,
                backtrace: None,
            }
        }
    }

    pub(crate) trait SuccessDetails: Sized {
        fn success_details(&self) -> Outcome;

        fn for_sandbox_result(r: &Result<Self, sandbox::Error>) -> Outcome {
            use sandbox::Error::*;

            match r {
                Ok(v) => v.success_details(),
                Err(CompilerExecutionTimedOut { .. }) => Outcome::ErrorTimeoutHard,
                Err(_) => Outcome::ErrorServer,
            }
        }
    }

    fn common_success_details(success: bool, stderr: &str) -> Outcome {
        lazy_static! {
            // Memory allocation failures are "Aborted"
            static ref SOFT_TIMEOUT_REGEX: Regex = Regex::new("entrypoint.sh.*Killed.*timeout").unwrap();
        }

        match success {
            true => Outcome::Success,
            false => {
                if stderr
                    .lines()
                    .next_back()
                    .map_or(false, |l| SOFT_TIMEOUT_REGEX.is_match(l))
                {
                    Outcome::ErrorTimeoutSoft
                } else {
                    Outcome::ErrorUserCode
                }
            }
        }
    }

    impl SuccessDetails for sandbox::CompileResponse {
        fn success_details(&self) -> Outcome {
            common_success_details(self.success, &self.stderr)
        }
    }

    impl SuccessDetails for sandbox::ExecuteResponse {
        fn success_details(&self) -> Outcome {
            common_success_details(self.success, &self.stderr)
        }
    }

    impl SuccessDetails for sandbox::FormatResponse {
        fn success_details(&self) -> Outcome {
            common_success_details(self.success, &self.stderr)
        }
    }

    impl SuccessDetails for sandbox::ClippyResponse {
        fn success_details(&self) -> Outcome {
            common_success_details(self.success, &self.stderr)
        }
    }

    impl SuccessDetails for sandbox::MiriResponse {
        fn success_details(&self) -> Outcome {
            common_success_details(self.success, &self.stderr)
        }
    }

    impl SuccessDetails for sandbox::MacroExpansionResponse {
        fn success_details(&self) -> Outcome {
            common_success_details(self.success, &self.stderr)
        }
    }

    impl SuccessDetails for Vec<sandbox::CrateInformation> {
        fn success_details(&self) -> Outcome {
            Outcome::Success
        }
    }

    impl SuccessDetails for sandbox::Version {
        fn success_details(&self) -> Outcome {
            Outcome::Success
        }
    }

    pub(crate) fn track_metric<Req, B, Resp>(request: Req, body: B) -> sandbox::Result<Resp>
    where
        Req: GenerateLabels,
        B: FnOnce(&Req) -> sandbox::Result<Resp>,
        Resp: SuccessDetails,
    {
        track_metric_common(request, body, |_| {})
    }

    pub(crate) fn track_metric_force_endpoint<Req, B, Resp>(
        request: Req,
        endpoint: Endpoint,
        body: B,
    ) -> sandbox::Result<Resp>
    where
        Req: GenerateLabels,
        B: FnOnce(&Req) -> sandbox::Result<Resp>,
        Resp: SuccessDetails,
    {
        track_metric_common(request, body, |labels| labels.endpoint = endpoint)
    }

    fn track_metric_common<Req, B, Resp, F>(request: Req, body: B, f: F) -> sandbox::Result<Resp>
    where
        Req: GenerateLabels,
        B: FnOnce(&Req) -> sandbox::Result<Resp>,
        Resp: SuccessDetails,
        F: FnOnce(&mut Labels),
    {
        let start = Instant::now();
        let response = body(&request);
        let elapsed = start.elapsed();

        let outcome = SuccessDetails::for_sandbox_result(&response);
        let mut labels = request.generate_labels(outcome);
        f(&mut labels);
        let values = &labels.to_values();

        let histogram = REQUESTS.with_label_values(values);

        histogram.observe(elapsed.as_secs_f64());

        response
    }

    pub(crate) async fn track_metric_async<Req, B, Resp>(
        request: Req,
        body: B,
    ) -> sandbox::Result<Resp>
    where
        Req: GenerateLabels,
        for<'req> B: FnOnce(&'req Req) -> BoxFuture<'req, sandbox::Result<Resp>>,
        Resp: SuccessDetails,
    {
        track_metric_common_async(request, body, |_| {}).await
    }

    pub(crate) async fn track_metric_force_endpoint_async<Req, B, Resp>(
        request: Req,
        endpoint: Endpoint,
        body: B,
    ) -> sandbox::Result<Resp>
    where
        Req: GenerateLabels,
        for<'req> B: FnOnce(&'req Req) -> BoxFuture<'req, sandbox::Result<Resp>>,
        Resp: SuccessDetails,
    {
        track_metric_common_async(request, body, |labels| labels.endpoint = endpoint).await
    }

    async fn track_metric_common_async<Req, B, Resp, F>(
        request: Req,
        body: B,
        f: F,
    ) -> sandbox::Result<Resp>
    where
        Req: GenerateLabels,
        for<'req> B: FnOnce(&'req Req) -> BoxFuture<'req, sandbox::Result<Resp>>,
        Resp: SuccessDetails,
        F: FnOnce(&mut Labels),
    {
        let start = Instant::now();
        let response = body(&request).await;
        let elapsed = start.elapsed();

        let outcome = SuccessDetails::for_sandbox_result(&response);
        let mut labels = request.generate_labels(outcome);
        f(&mut labels);
        let values = &labels.to_values();

        let histogram = REQUESTS.with_label_values(values);

        histogram.observe(elapsed.as_secs_f64());

        response
    }

    pub(crate) fn track_metric_no_request<B, Resp>(
        endpoint: Endpoint,
        body: B,
    ) -> crate::Result<Resp>
    where
        B: FnOnce() -> crate::Result<Resp>,
    {
        let start = Instant::now();
        let response = body();
        let elapsed = start.elapsed();

        let outcome = if response.is_ok() {
            Outcome::Success
        } else {
            Outcome::ErrorServer
        };
        let labels = Labels {
            endpoint,
            outcome,
            target: None,
            channel: None,
            mode: None,
            edition: None,
            crate_type: None,
            tests: None,
            backtrace: None,
        };
        let values = &labels.to_values();
        let histogram = REQUESTS.with_label_values(values);

        histogram.observe(elapsed.as_secs_f64());

        response
    }

    pub(crate) async fn track_metric_no_request_async<B, Fut, Resp>(
        endpoint: Endpoint,
        body: B,
    ) -> crate::Result<Resp>
    where
        B: FnOnce() -> Fut,
        Fut: Future<Output = crate::Result<Resp>>,
    {
        let start = Instant::now();
        let response = body().await;
        let elapsed = start.elapsed();

        let outcome = if response.is_ok() {
            Outcome::Success
        } else {
            Outcome::ErrorServer
        };
        let labels = Labels {
            endpoint,
            outcome,
            target: None,
            channel: None,
            mode: None,
            edition: None,
            crate_type: None,
            tests: None,
            backtrace: None,
        };
        let values = &labels.to_values();
        let histogram = REQUESTS.with_label_values(values);

        histogram.observe(elapsed.as_secs_f64());

        response
    }
}

#[derive(Debug, Snafu)]
pub enum Error {
    #[snafu(display("Sandbox creation failed: {}", source))]
    SandboxCreation { source: sandbox::Error },
    #[snafu(display("Compilation operation failed: {}", source))]
    Compilation { source: sandbox::Error },
    #[snafu(display("Execution operation failed: {}", source))]
    Execution { source: sandbox::Error },
    #[snafu(display("Evaluation operation failed: {}", source))]
    Evaluation { source: sandbox::Error },
    #[snafu(display("wasm-pack operation failed: {}", source))]
    WasmPack { source: sandbox::Error },
    #[snafu(display("Linting operation failed: {}", source))]
    Linting { source: sandbox::Error },
    #[snafu(display("Expansion operation failed: {}", source))]
    Expansion { source: sandbox::Error },
    #[snafu(display("Formatting operation failed: {}", source))]
    Formatting { source: sandbox::Error },
    #[snafu(display("Interpreting operation failed: {}", source))]
    Interpreting { source: sandbox::Error },
    #[snafu(display("Caching operation failed: {}", source))]
    Caching { source: sandbox::Error },
    #[snafu(display("Gist creation failed: {}", source))]
    GistCreation { source: octocrab::Error },
    #[snafu(display("Gist loading failed: {}", source))]
    GistLoading { source: octocrab::Error },
    #[snafu(display("Unable to serialize response: {}", source))]
    Serialization { source: serde_json::Error },
    #[snafu(display("Unable to deserialize request: {}", source))]
    Deserialization { source: bodyparser::BodyError },
    #[snafu(display("The value {:?} is not a valid target", value))]
    InvalidTarget { value: String },
    #[snafu(display("The value {:?} is not a valid assembly flavor", value))]
    InvalidAssemblyFlavor { value: String },
    #[snafu(display("The value {:?} is not a valid demangle option", value))]
    InvalidDemangleAssembly { value: String },
    #[snafu(display("The value {:?} is not a valid assembly processing option", value))]
    InvalidProcessAssembly { value: String },
    #[snafu(display("The value {:?} is not a valid channel", value,))]
    InvalidChannel { value: String },
    #[snafu(display("The value {:?} is not a valid mode", value))]
    InvalidMode { value: String },
    #[snafu(display("The value {:?} is not a valid edition", value))]
    InvalidEdition { value: String },
    #[snafu(display("The value {:?} is not a valid crate type", value))]
    InvalidCrateType { value: String },
    #[snafu(display("No request was provided"))]
    RequestMissing,
    #[snafu(display("The cache has been poisoned"))]
    CachePoisoned,
}

type Result<T, E = Error> = ::std::result::Result<T, E>;

const FATAL_ERROR_JSON: &str =
    r#"{"error": "Multiple cascading errors occurred, abandon all hope"}"#;

#[derive(Debug, Clone, Serialize)]
struct ErrorJson {
    error: String,
}

#[derive(Debug, Clone, Deserialize)]
struct CompileRequest {
    target: String,
    #[serde(rename = "assemblyFlavor")]
    assembly_flavor: Option<String>,
    #[serde(rename = "demangleAssembly")]
    demangle_assembly: Option<String>,
    #[serde(rename = "processAssembly")]
    process_assembly: Option<String>,
    channel: String,
    mode: String,
    #[serde(default)]
    edition: String,
    #[serde(rename = "crateType")]
    crate_type: String,
    tests: bool,
    #[serde(default)]
    backtrace: bool,
    code: String,
}

#[derive(Debug, Clone, Serialize)]
struct CompileResponse {
    success: bool,
    code: String,
    stdout: String,
    stderr: String,
}

#[derive(Debug, Clone, Deserialize)]
struct ExecuteRequest {
    channel: String,
    mode: String,
    #[serde(default)]
    edition: String,
    #[serde(rename = "crateType")]
    crate_type: String,
    tests: bool,
    #[serde(default)]
    backtrace: bool,
    code: String,
}

#[derive(Debug, Clone, Serialize)]
struct ExecuteResponse {
    success: bool,
    stdout: String,
    stderr: String,
}

#[derive(Debug, Clone, Deserialize)]
struct FormatRequest {
    code: String,
    #[serde(default)]
    edition: String,
}

#[derive(Debug, Clone, Serialize)]
struct FormatResponse {
    success: bool,
    code: String,
    stdout: String,
    stderr: String,
}

#[derive(Debug, Clone, Deserialize)]
struct ClippyRequest {
    code: String,
    #[serde(default)]
    edition: String,
    #[serde(default = "default_crate_type", rename = "crateType")]
    crate_type: String,
}

#[derive(Debug, Clone, Serialize)]
struct ClippyResponse {
    success: bool,
    stdout: String,
    stderr: String,
}

#[derive(Debug, Clone, Deserialize)]
struct MiriRequest {
    code: String,
    #[serde(default)]
    edition: String,
}

#[derive(Debug, Clone, Serialize)]
struct MiriResponse {
    success: bool,
    stdout: String,
    stderr: String,
}

#[derive(Debug, Clone, Deserialize)]
struct MacroExpansionRequest {
    code: String,
    #[serde(default)]
    edition: String,
}

#[derive(Debug, Clone, Serialize)]
struct MacroExpansionResponse {
    success: bool,
    stdout: String,
    stderr: String,
}

#[derive(Debug, Clone, Serialize)]
struct CrateInformation {
    name: String,
    version: String,
    id: String,
}

#[derive(Debug, Clone, Serialize)]
struct MetaCratesResponse {
    crates: Vec<CrateInformation>,
}

#[derive(Debug, Clone, Serialize)]
struct MetaVersionResponse {
    version: String,
    hash: String,
    date: String,
}

#[derive(Debug, Clone, Deserialize)]
struct MetaGistCreateRequest {
    code: String,
}

#[derive(Debug, Clone, Serialize)]
struct MetaGistResponse {
    id: String,
    url: String,
    code: String,
}

#[derive(Debug, Clone, Deserialize)]
struct EvaluateRequest {
    version: String,
    optimize: String,
    code: String,
    #[serde(default)]
    edition: String,
    #[serde(default)]
    tests: bool,
}

#[derive(Debug, Clone, Serialize)]
struct EvaluateResponse {
    result: String,
    error: Option<String>,
}

#[derive(Debug, Clone, Deserialize)]
struct WasmPackRequest {
    code: String
}

#[derive(Debug, Clone, Serialize)]
struct WasmPackResponse {
    success: bool,
    wasm_js: String,
    wasm_bg: String,
    stdout: String,
    stderr: String,
}

impl TryFrom<CompileRequest> for sandbox::CompileRequest {
    type Error = Error;

    fn try_from(me: CompileRequest) -> Result<Self> {
        let target = parse_target(&me.target)?;
        let assembly_flavor = match me.assembly_flavor {
            Some(f) => Some(parse_assembly_flavor(&f)?),
            None => None,
        };

        let demangle = match me.demangle_assembly {
            Some(f) => Some(parse_demangle_assembly(&f)?),
            None => None,
        };

        let process_assembly = match me.process_assembly {
            Some(f) => Some(parse_process_assembly(&f)?),
            None => None,
        };

        let target = match (target, assembly_flavor, demangle, process_assembly) {
            (
                sandbox::CompileTarget::Assembly(_, _, _),
                Some(flavor),
                Some(demangle),
                Some(process),
            ) => sandbox::CompileTarget::Assembly(flavor, demangle, process),
            _ => target,
        };

        Ok(sandbox::CompileRequest {
            target,
            channel: parse_channel(&me.channel)?,
            mode: parse_mode(&me.mode)?,
            edition: parse_edition(&me.edition)?,
            crate_type: parse_crate_type(&me.crate_type)?,
            tests: me.tests,
            backtrace: me.backtrace,
            code: me.code,
        })
    }
}

impl From<sandbox::CompileResponse> for CompileResponse {
    fn from(me: sandbox::CompileResponse) -> Self {
        CompileResponse {
            success: me.success,
            code: me.code,
            stdout: me.stdout,
            stderr: me.stderr,
        }
    }
}

impl TryFrom<ExecuteRequest> for sandbox::ExecuteRequest {
    type Error = Error;

    fn try_from(me: ExecuteRequest) -> Result<Self> {
        Ok(sandbox::ExecuteRequest {
            channel: parse_channel(&me.channel)?,
            mode: parse_mode(&me.mode)?,
            edition: parse_edition(&me.edition)?,
            crate_type: parse_crate_type(&me.crate_type)?,
            tests: me.tests,
            backtrace: me.backtrace,
            code: me.code,
        })
    }
}

impl From<sandbox::ExecuteResponse> for ExecuteResponse {
    fn from(me: sandbox::ExecuteResponse) -> Self {
        ExecuteResponse {
            success: me.success,
            stdout: me.stdout,
            stderr: me.stderr,
        }
    }
}

impl TryFrom<FormatRequest> for sandbox::FormatRequest {
    type Error = Error;

    fn try_from(me: FormatRequest) -> Result<Self> {
        Ok(sandbox::FormatRequest {
            code: me.code,
            edition: parse_edition(&me.edition)?,
        })
    }
}

impl From<sandbox::FormatResponse> for FormatResponse {
    fn from(me: sandbox::FormatResponse) -> Self {
        FormatResponse {
            success: me.success,
            code: me.code,
            stdout: me.stdout,
            stderr: me.stderr,
        }
    }
}

impl TryFrom<ClippyRequest> for sandbox::ClippyRequest {
    type Error = Error;

    fn try_from(me: ClippyRequest) -> Result<Self> {
        Ok(sandbox::ClippyRequest {
            code: me.code,
            crate_type: parse_crate_type(&me.crate_type)?,
            edition: parse_edition(&me.edition)?,
        })
    }
}

impl From<sandbox::ClippyResponse> for ClippyResponse {
    fn from(me: sandbox::ClippyResponse) -> Self {
        ClippyResponse {
            success: me.success,
            stdout: me.stdout,
            stderr: me.stderr,
        }
    }
}

impl TryFrom<MiriRequest> for sandbox::MiriRequest {
    type Error = Error;

    fn try_from(me: MiriRequest) -> Result<Self> {
        Ok(sandbox::MiriRequest {
            code: me.code,
            edition: parse_edition(&me.edition)?,
        })
    }
}

impl From<sandbox::MiriResponse> for MiriResponse {
    fn from(me: sandbox::MiriResponse) -> Self {
        MiriResponse {
            success: me.success,
            stdout: me.stdout,
            stderr: me.stderr,
        }
    }
}

impl TryFrom<MacroExpansionRequest> for sandbox::MacroExpansionRequest {
    type Error = Error;

    fn try_from(me: MacroExpansionRequest) -> Result<Self> {
        Ok(sandbox::MacroExpansionRequest {
            code: me.code,
            edition: parse_edition(&me.edition)?,
        })
    }
}

impl From<sandbox::MacroExpansionResponse> for MacroExpansionResponse {
    fn from(me: sandbox::MacroExpansionResponse) -> Self {
        MacroExpansionResponse {
            success: me.success,
            stdout: me.stdout,
            stderr: me.stderr,
        }
    }
}

impl From<Vec<sandbox::CrateInformation>> for MetaCratesResponse {
    fn from(me: Vec<sandbox::CrateInformation>) -> Self {
        let crates = me
            .into_iter()
            .map(|cv| CrateInformation {
                name: cv.name,
                version: cv.version,
                id: cv.id,
            })
            .collect();

        MetaCratesResponse { crates }
    }
}

impl From<sandbox::Version> for MetaVersionResponse {
    fn from(me: sandbox::Version) -> Self {
        MetaVersionResponse {
            version: me.release,
            hash: me.commit_hash,
            date: me.commit_date,
        }
    }
}

impl From<gist::Gist> for MetaGistResponse {
    fn from(me: gist::Gist) -> Self {
        MetaGistResponse {
            id: me.id,
            url: me.url,
            code: me.code,
        }
    }
}

impl TryFrom<EvaluateRequest> for sandbox::ExecuteRequest {
    type Error = Error;

    fn try_from(me: EvaluateRequest) -> Result<Self> {
        Ok(sandbox::ExecuteRequest {
            channel: parse_channel(&me.version)?,
            mode: if me.optimize != "0" {
                sandbox::Mode::Release
            } else {
                sandbox::Mode::Debug
            },
            edition: parse_edition(&me.edition)?,
            crate_type: sandbox::CrateType::Binary,
            tests: me.tests,
            backtrace: false,
            code: me.code,
        })
    }
}

impl From<sandbox::ExecuteResponse> for EvaluateResponse {
    fn from(me: sandbox::ExecuteResponse) -> Self {
        // The old playground didn't use Cargo, so it never had the
        // Cargo output ("Compiling playground...") which is printed
        // to stderr. Since this endpoint is used to inline results on
        // the page, don't include the stderr unless an error
        // occurred.
        if me.success {
            EvaluateResponse {
                result: me.stdout,
                error: None,
            }
        } else {
            // When an error occurs, *some* consumers check for an
            // `error` key, others assume that the error is crammed in
            // the `result` field and then they string search for
            // `error:` or `warning:`. Ew. We can put it in both.
            let result = me.stderr + &me.stdout;
            EvaluateResponse {
                result: result.clone(),
                error: Some(result),
            }
        }
    }
}

impl TryFrom<WasmPackRequest> for sandbox::WasmPackRequest {
    type Error = Error;

    fn try_from(me: WasmPackRequest) -> Result<Self> {
        Ok(sandbox::WasmPackRequest {
            code: me.code,
            ..sandbox::WasmPackRequest::default()
        })
    }
}

impl From<sandbox::WasmPackResponse> for WasmPackResponse {
    fn from(me: sandbox::WasmPackResponse) -> Self {
        WasmPackResponse {
            success: me.success,
            wasm_bg: me.wasm_bg,
            wasm_js: me.wasm_js,
            stdout: me.stdout,
            stderr: me.stderr,
        }
    }
}

fn parse_target(s: &str) -> Result<sandbox::CompileTarget> {
    Ok(match s {
        "asm" => sandbox::CompileTarget::Assembly(
            sandbox::AssemblyFlavor::Att,
            sandbox::DemangleAssembly::Demangle,
            sandbox::ProcessAssembly::Filter,
        ),
        "llvm-ir" => sandbox::CompileTarget::LlvmIr,
        "mir" => sandbox::CompileTarget::Mir,
        "hir" => sandbox::CompileTarget::Hir,
        "wasm" => sandbox::CompileTarget::Wasm,
        value => InvalidTargetSnafu { value }.fail()?,
    })
}

fn parse_assembly_flavor(s: &str) -> Result<sandbox::AssemblyFlavor> {
    Ok(match s {
        "att" => sandbox::AssemblyFlavor::Att,
        "intel" => sandbox::AssemblyFlavor::Intel,
        value => InvalidAssemblyFlavorSnafu { value }.fail()?,
    })
}

fn parse_demangle_assembly(s: &str) -> Result<sandbox::DemangleAssembly> {
    Ok(match s {
        "demangle" => sandbox::DemangleAssembly::Demangle,
        "mangle" => sandbox::DemangleAssembly::Mangle,
        value => InvalidDemangleAssemblySnafu { value }.fail()?,
    })
}

fn parse_process_assembly(s: &str) -> Result<sandbox::ProcessAssembly> {
    Ok(match s {
        "filter" => sandbox::ProcessAssembly::Filter,
        "raw" => sandbox::ProcessAssembly::Raw,
        value => InvalidProcessAssemblySnafu { value }.fail()?,
    })
}

fn parse_channel(s: &str) -> Result<sandbox::Channel> {
    Ok(match s {
        "stable" => sandbox::Channel::Stable,
        "beta" => sandbox::Channel::Beta,
        "nightly" => sandbox::Channel::Nightly,
        value => InvalidChannelSnafu { value }.fail()?,
    })
}

fn parse_mode(s: &str) -> Result<sandbox::Mode> {
    Ok(match s {
        "debug" => sandbox::Mode::Debug,
        "release" => sandbox::Mode::Release,
        value => InvalidModeSnafu { value }.fail()?,
    })
}

fn parse_edition(s: &str) -> Result<Option<sandbox::Edition>> {
    Ok(match s {
        "" => None,
        "2015" => Some(sandbox::Edition::Rust2015),
        "2018" => Some(sandbox::Edition::Rust2018),
        "2021" => Some(sandbox::Edition::Rust2021),
        value => InvalidEditionSnafu { value }.fail()?,
    })
}

fn parse_crate_type(s: &str) -> Result<sandbox::CrateType> {
    use crate::sandbox::{CrateType::*, LibraryType::*};
    Ok(match s {
        "bin" => Binary,
        "lib" => Library(Lib),
        "dylib" => Library(Dylib),
        "rlib" => Library(Rlib),
        "staticlib" => Library(Staticlib),
        "cdylib" => Library(Cdylib),
        "proc-macro" => Library(ProcMacro),
        value => InvalidCrateTypeSnafu { value }.fail()?,
    })
}

fn default_crate_type() -> String {
    "bin".into()
}<|MERGE_RESOLUTION|>--- conflicted
+++ resolved
@@ -34,7 +34,6 @@
     openssl_probe::init_ssl_cert_env_vars();
     env_logger::init();
 
-<<<<<<< HEAD
     let config = Config::from_env();
 
     if config.use_axum() {
@@ -88,64 +87,6 @@
             port,
             root,
         }
-=======
-    let root: PathBuf = env::var_os("PLAYGROUND_UI_ROOT").expect("Must specify PLAYGROUND_UI_ROOT").into();
-    let gh_token = env::var("PLAYGROUND_GITHUB_TOKEN").expect("Must specify PLAYGROUND_GITHUB_TOKEN");
-
-    let address = env::var("PLAYGROUND_UI_ADDRESS").unwrap_or_else(|_| DEFAULT_ADDRESS.to_string());
-    let port = env::var("PLAYGROUND_UI_PORT").ok().and_then(|p| p.parse().ok()).unwrap_or(DEFAULT_PORT);
-    let logfile = env::var("PLAYGROUND_LOG_FILE").unwrap_or_else(|_| DEFAULT_LOG_FILE.to_string());
-    let cors_enabled = env::var_os("PLAYGROUND_CORS_ENABLED").is_some();
-    let metrics_token = env::var("PLAYGROUND_METRICS_TOKEN").ok();
-
-    let files = Staticfile::new(&root).expect("Unable to open root directory");
-    let mut files = Chain::new(files);
-    let one_day = Duration::new(ONE_DAY_IN_SECONDS, 0);
-    let one_year = Duration::new(ONE_YEAR_IN_SECONDS, 0);
-
-    files.link_after(ModifyWith::new(Cache::new(one_day)));
-    files.link_after(Prefix::new(&["assets"], Cache::new(one_year)));
-    files.link_after(GuessContentType::new(ContentType::html().0));
-
-    let mut gist_router = Router::new();
-    gist_router.post("/", meta_gist_create, "gist_create");
-    gist_router.get("/:id", meta_gist_get, "gist_get");
-
-    let mut mount = Mount::new();
-    mount.mount("/", files);
-    mount.mount("/compile", compile);
-    mount.mount("/execute", execute);
-    mount.mount("/format", format);
-    mount.mount("/clippy", clippy);
-    mount.mount("/miri", miri);
-    mount.mount("/macro-expansion", macro_expansion);
-    mount.mount("/meta/crates", meta_crates);
-    mount.mount("/meta/version/stable", meta_version_stable);
-    mount.mount("/meta/version/beta", meta_version_beta);
-    mount.mount("/meta/version/nightly", meta_version_nightly);
-    mount.mount("/meta/version/rustfmt", meta_version_rustfmt);
-    mount.mount("/meta/version/clippy", meta_version_clippy);
-    mount.mount("/meta/version/miri", meta_version_miri);
-    mount.mount("/meta/gist", gist_router);
-    mount.mount("/evaluate.json", evaluate);
-    mount.mount("/wasm-pack", wasm_pack);
-
-    mount.mount("/metrics", metrics);
-
-    let mut chain = Chain::new(mount);
-    let file_logger = FileLogger::new(logfile).expect("Unable to create file logger");
-    let logger = StatisticLogger::new(file_logger);
-    let rewrite = Rewrite::new(vec![vec!["help".into()]], "/index.html".into());
-    let gh_token = GhToken::new(gh_token);
-
-    chain.link_around(logger);
-    chain.link_before(rewrite);
-    chain.link_before(gh_token);
-
-    if let Some(metrics_token) = metrics_token {
-        let metrics_token = MetricsToken::new(metrics_token);
-        chain.link_before(metrics_token);
->>>>>>> 3c851d1c
     }
 
     fn use_axum(&self) -> bool {
@@ -171,50 +112,6 @@
     fn github_token(&self) -> GhToken {
         GhToken(self.gh_token.clone().into())
     }
-<<<<<<< HEAD
-=======
-}
-
-// This is a backwards compatibilty shim. The Rust homepage and the
-// documentation use this to run code in place.
-fn evaluate(req: &mut Request<'_, '_>) -> IronResult<Response> {
-    with_sandbox(req, |sandbox, req: EvaluateRequest| {
-        let req = req.try_into()?;
-        track_metric_force_endpoint(req, metrics::Endpoint::Evaluate, |req| {
-            sandbox.execute(&req)
-        })
-        .map(EvaluateResponse::from)
-        .context(Evaluation)
-    })
-}
-
-fn wasm_pack(req: &mut Request<'_, '_>) -> IronResult<Response>{
-    with_sandbox(req, |sandbox, req: WasmPackRequest| {
-        let req = req.try_into()?;
-        sandbox
-            .wasm_pack(&req)
-            .map(WasmPackResponse::from)
-            .context(WasmPack)
-    })
-}
-
-fn with_sandbox<Req, Resp, F>(req: &mut Request<'_, '_>, f: F) -> IronResult<Response>
-where
-    F: FnOnce(Sandbox, Req) -> Result<Resp>,
-    Req: DeserializeOwned + Clone + Any + 'static,
-    Resp: Serialize,
-{
-    serialize_to_response(run_handler(req, f))
-}
-
-fn with_sandbox_no_request<Resp, F>(f: F) -> IronResult<Response>
-where
-    F: FnOnce(Sandbox) -> Result<Resp>,
-    Resp: Serialize,
-{
-    serialize_to_response(run_handler_no_request(f))
-}
->>>>>>> 3c851d1c
 
     fn server_socket_addr(&self) -> SocketAddr {
         let address = self.address.parse().expect("Invalid address");
@@ -264,6 +161,7 @@
         Compile,
         Execute,
         Format,
+        WasmPack,
         Miri,
         Clippy,
         MacroExpansion,
@@ -422,6 +320,27 @@
                 crate_type: Some(crate_type),
                 tests: Some(tests),
                 backtrace: Some(backtrace),
+            }
+        }
+    }
+    impl GenerateLabels for sandbox::WasmPackRequest {
+        fn generate_labels(&self, outcome: Outcome) -> Labels {
+            let Self {
+                crate_type,
+                output_name: _,
+                code: _,
+            } = *self;
+
+            Labels {
+                endpoint: Endpoint::WasmPack,
+                channel: None,
+                mode: None,
+                edition: None,
+                tests: None,
+                backtrace: None,
+                outcome,
+                target: None,
+                crate_type: Some(crate_type),
             }
         }
     }
@@ -543,6 +462,12 @@
     }
 
     impl SuccessDetails for sandbox::CompileResponse {
+        fn success_details(&self) -> Outcome {
+            common_success_details(self.success, &self.stderr)
+        }
+    }
+
+    impl SuccessDetails for sandbox::WasmPackResponse {
         fn success_details(&self) -> Outcome {
             common_success_details(self.success, &self.stderr)
         }
